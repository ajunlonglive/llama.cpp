// Defines fileno on msys:
#ifndef _GNU_SOURCE
#define _GNU_SOURCE
#include <cstddef>
#include <cstdint>
#include <cstdio>
#endif

#define LLAMA_API_CPP // TODO: eliminate me
#include "llama.h"

#include "ggml.h"

#if !defined(GGML_USE_CUBLAS)
#  include "ggml-alloc.h"
#  define LLAMA_USE_ALLOCATOR
#else
#  define LLAMA_USE_SCRATCH
#  define LLAMA_MAX_SCRATCH_BUFFERS 16
#endif

#ifdef GGML_USE_CUBLAS
#  include "ggml-cuda.h"
#elif defined(GGML_USE_CLBLAST)
#  include "ggml-opencl.h"
#endif

#ifdef GGML_USE_METAL
#  include "ggml-metal.h"
#endif
#ifdef GGML_USE_MPI
#  include "ggml-mpi.h"
#endif
#ifdef GGML_USE_K_QUANTS
#  ifndef QK_K
#    ifdef GGML_QKK_64
#      define QK_K 64
#    else
#      define QK_K 256
#    endif
#  endif
#endif

#ifdef __has_include
    #if __has_include(<unistd.h>)
        #include <unistd.h>
        #if defined(_POSIX_MAPPED_FILES)
            #include <sys/mman.h>
        #endif
        #if defined(_POSIX_MEMLOCK_RANGE)
            #include <sys/resource.h>
        #endif
    #endif
#endif

#if defined(_WIN32)
    #define WIN32_LEAN_AND_MEAN
    #ifndef NOMINMAX
        #define NOMINMAX
    #endif
    #include <windows.h>
    #include <io.h>
    #include <stdio.h> // for _fseeki64
#endif

#include <algorithm>
#include <array>
#include <cassert>
#include <cinttypes>
#include <climits>
#include <cstdarg>
#include <cstring>
#include <ctime>
#include <fstream>
#include <initializer_list>
#include <map>
#include <memory>
#include <mutex>
#include <numeric>
#include <queue>
#include <random>
#include <sstream>
#include <thread>
#include <unordered_map>

#if defined(_MSC_VER)
#pragma warning(disable: 4244 4267) // possible loss of data
#endif

// tensor names
#define TN_TOKEN_EMBD  "token_embd.weight"
#define TN_OUTPUT_NORM "output_norm.weight"
#define TN_OUTPUT      "output.weight"
#define TN_ATTN_NORM   "blk.%d.attn_norm.weight"
#define TN_ATTN_Q      "blk.%d.attn_q.weight"
#define TN_ATTN_K      "blk.%d.attn_k.weight"
#define TN_ATTN_V      "blk.%d.attn_v.weight"
#define TN_ATTN_OUTPUT "blk.%d.attn_output.weight"
#define TN_FFN_NORM    "blk.%d.ffn_norm.weight"
#define TN_FFN_GATE    "blk.%d.ffn_gate.weight"
#define TN_FFN_DOWN    "blk.%d.ffn_down.weight"
#define TN_FFN_UP      "blk.%d.ffn_up.weight"

#ifdef __GNUC__
#ifdef __MINGW32__
#define LLAMA_ATTRIBUTE_FORMAT(...) __attribute__((format(gnu_printf, __VA_ARGS__)))
#else
#define LLAMA_ATTRIBUTE_FORMAT(...) __attribute__((format(printf, __VA_ARGS__)))
#endif
#else
#define LLAMA_ATTRIBUTE_FORMAT(...)
#endif

//
// logging
//
LLAMA_ATTRIBUTE_FORMAT(2, 3)
static void llama_log_internal        (llama_log_level level, const char* format, ...);
static void llama_log_callback_default(llama_log_level level, const char * text, void * user_data);

#define LLAMA_LOG_INFO(...)  llama_log_internal(LLAMA_LOG_LEVEL_INFO , __VA_ARGS__)
#define LLAMA_LOG_WARN(...)  llama_log_internal(LLAMA_LOG_LEVEL_WARN , __VA_ARGS__)
#define LLAMA_LOG_ERROR(...) llama_log_internal(LLAMA_LOG_LEVEL_ERROR, __VA_ARGS__)

//
// helpers
//

static void zeros(std::ofstream & file, size_t n) {
    char zero = 0;
    for (size_t i = 0; i < n; ++i) {
        file.write(&zero, 1);
    }
}

LLAMA_ATTRIBUTE_FORMAT(1, 2)
static std::string format(const char * fmt, ...) {
    va_list ap;
    va_list ap2;
    va_start(ap, fmt);
    va_copy(ap2, ap);
    int size = vsnprintf(NULL, 0, fmt, ap);
    GGML_ASSERT(size >= 0 && size < INT_MAX); // NOLINT
    std::vector<char> buf(size + 1);
    int size2 = vsnprintf(buf.data(), size + 1, fmt, ap2);
    GGML_ASSERT(size2 == size);
    va_end(ap2);
    va_end(ap);
    return std::string(buf.data(), size);
}

//
// ggml helpers
//

static void ggml_graph_compute_helper(std::vector<uint8_t> & buf, ggml_cgraph * graph, int n_threads) {
    struct ggml_cplan plan = ggml_graph_plan(graph, n_threads);

    if (plan.work_size > 0) {
        buf.resize(plan.work_size);
        plan.work_data = buf.data();
    }

    ggml_graph_compute(graph, &plan);
}

//
// llama helpers
//

#ifdef GGML_USE_CUBLAS
#   define llama_host_malloc(n)  ggml_cuda_host_malloc(n)
#   define llama_host_free(data) ggml_cuda_host_free(data)
#elif GGML_USE_METAL
#   define llama_host_malloc(n)  ggml_metal_host_malloc(n)
#   define llama_host_free(data) ggml_metal_host_free(data)
#else
#   define llama_host_malloc(n)  malloc(n)
#   define llama_host_free(data) free(data)
#endif

#if defined(_WIN32)
static std::string llama_format_win_err(DWORD err) {
    LPSTR buf;
    size_t size = FormatMessageA(FORMAT_MESSAGE_ALLOCATE_BUFFER | FORMAT_MESSAGE_FROM_SYSTEM | FORMAT_MESSAGE_IGNORE_INSERTS,
                                 NULL, err, MAKELANGID(LANG_NEUTRAL, SUBLANG_DEFAULT), (LPSTR)&buf, 0, NULL);
    if (!size) {
        return "FormatMessageA failed";
    }
    std::string ret(buf, size);
    LocalFree(buf);
    return ret;
}
#endif

struct llama_buffer {
    void * data = NULL;
    size_t size = 0;

    // fallback to malloc / free
    // useful in cases where CUDA can try to allocate PINNED memory
    bool fallback = false;

    void resize(size_t n) {
        llama_host_free(data);

        data = llama_host_malloc(n);
        if (!data) {
            fallback = true;
            data = malloc(n);
        } else {
            fallback = false;
        }

        GGML_ASSERT(data);
        size = n;
    }

    ~llama_buffer() {
        if (data) {
            if (fallback) { // NOLINT
                free(data);
            } else {
                llama_host_free(data);
            }
        }

        data = NULL;
    }
};

struct llama_file {
    // use FILE * so we don't have to re-open the file to mmap
    FILE * fp;
    size_t size;

    llama_file(const char * fname, const char * mode) {
        fp = std::fopen(fname, mode);
        if (fp == NULL) {
            throw std::runtime_error(format("failed to open %s: %s", fname, strerror(errno)));
        }
        seek(0, SEEK_END);
        size = tell();
        seek(0, SEEK_SET);
    }

    size_t tell() const {
#ifdef _WIN32
        __int64 ret = _ftelli64(fp);
#else
        long ret = std::ftell(fp);
#endif
        GGML_ASSERT(ret != -1); // this really shouldn't fail
        return (size_t) ret;
    }

    void seek(size_t offset, int whence) const {
#ifdef _WIN32
        int ret = _fseeki64(fp, (__int64) offset, whence);
#else
        int ret = std::fseek(fp, (long) offset, whence);
#endif
        GGML_ASSERT(ret == 0); // same
    }

    void read_raw(void * ptr, size_t len) const {
        if (len == 0) {
            return;
        }
        errno = 0;
        std::size_t ret = std::fread(ptr, len, 1, fp);
        if (ferror(fp)) {
            throw std::runtime_error(format("read error: %s", strerror(errno)));
        }
        if (ret != 1) {
            throw std::runtime_error(std::string("unexpectedly reached end of file"));
        }
    }

    uint32_t read_u32() {
        uint32_t ret;
        read_raw(&ret, sizeof(ret));
        return ret;
    }

    void write_raw(const void * ptr, size_t len) const {
        if (len == 0) {
            return;
        }
        errno = 0;
        size_t ret = std::fwrite(ptr, len, 1, fp);
        if (ret != 1) {
            throw std::runtime_error(format("write error: %s", strerror(errno)));
        }
    }

    void write_u32(std::uint32_t val) const {
        write_raw(&val, sizeof(val));
    }

    ~llama_file() {
        if (fp) {
            std::fclose(fp);
        }
    }
};

struct llama_mmap {
    void * addr;
    size_t size;

    llama_mmap(const llama_mmap &) = delete;

#ifdef _POSIX_MAPPED_FILES
    static constexpr bool SUPPORTED = true;

    llama_mmap(struct llama_file * file, size_t prefetch = (size_t) -1 /* -1 = max value */, bool numa = false) {
        size = file->size;
        int fd = fileno(file->fp);
        int flags = MAP_SHARED;
        // prefetch/readahead impairs performance on NUMA systems
        if (numa) { prefetch = 0; }
#ifdef __linux__
        if (prefetch) { flags |= MAP_POPULATE; }
#endif
        addr = mmap(NULL, file->size, PROT_READ, flags, fd, 0);
        if (addr == MAP_FAILED) {
            throw std::runtime_error(format("mmap failed: %s", strerror(errno)));
        }

        if (prefetch > 0) {
            // Advise the kernel to preload the mapped memory
            if (madvise(addr, std::min(file->size, prefetch), MADV_WILLNEED)) {
                fprintf(stderr, "warning: madvise(.., MADV_WILLNEED) failed: %s\n",
                        strerror(errno));
            }
        }
        if (numa) {
            // advise the kernel not to use readahead
            // (because the next page might not belong on the same node)
            if (madvise(addr, file->size, MADV_RANDOM)) {
                fprintf(stderr, "warning: madvise(.., MADV_RANDOM) failed: %s\n",
                        strerror(errno));
            }
        }
    }

    ~llama_mmap() {
        munmap(addr, size);
    }
#elif defined(_WIN32)
    static constexpr bool SUPPORTED = true;

    llama_mmap(struct llama_file * file, bool prefetch = true, bool numa = false) {
        (void) numa;

        size = file->size;

        HANDLE hFile = (HANDLE) _get_osfhandle(_fileno(file->fp));

        HANDLE hMapping = CreateFileMappingA(hFile, NULL, PAGE_READONLY, 0, 0, NULL);
        DWORD error = GetLastError();

        if (hMapping == NULL) {
            throw std::runtime_error(format("CreateFileMappingA failed: %s", llama_format_win_err(error).c_str()));
        }

        addr = MapViewOfFile(hMapping, FILE_MAP_READ, 0, 0, 0);
        error = GetLastError();
        CloseHandle(hMapping);

        if (addr == NULL) {
            throw std::runtime_error(format("MapViewOfFile failed: %s", llama_format_win_err(error).c_str()));
        }

        #if _WIN32_WINNT >= _WIN32_WINNT_WIN8
        if (prefetch) {
            // Advise the kernel to preload the mapped memory
            WIN32_MEMORY_RANGE_ENTRY range;
            range.VirtualAddress = addr;
            range.NumberOfBytes = (SIZE_T)size;
            if (!PrefetchVirtualMemory(GetCurrentProcess(), 1, &range, 0)) {
                fprintf(stderr, "warning: PrefetchVirtualMemory failed: %s\n",
                        llama_format_win_err(GetLastError()).c_str());
            }
        }
        #else
        #pragma message("warning: You are building for pre-Windows 8; prefetch not supported")
        #endif // _WIN32_WINNT >= _WIN32_WINNT_WIN8
    }

    ~llama_mmap() {
        if (!UnmapViewOfFile(addr)) {
            fprintf(stderr, "warning: UnmapViewOfFile failed: %s\n",
                    llama_format_win_err(GetLastError()).c_str());
        }
    }
#else
    static constexpr bool SUPPORTED = false;

    llama_mmap(struct llama_file * file, bool prefetch = true, bool numa = false) {
        (void) file;
        (void) prefetch;
        (void) numa;

        throw std::runtime_error(std::string("mmap not supported"));
    }
#endif
};

// Represents some region of memory being locked using mlock or VirtualLock;
// will automatically unlock on destruction.
struct llama_mlock {
    void * addr = NULL;
    size_t size = 0;

    bool failed_already = false;

    llama_mlock() {}
    llama_mlock(const llama_mlock &) = delete;

    ~llama_mlock() {
        if (size) {
            raw_unlock(addr, size);
        }
    }

    void init(void * ptr) {
        GGML_ASSERT(addr == NULL && size == 0); // NOLINT
        addr = ptr;
    }

    void grow_to(size_t target_size) {
        GGML_ASSERT(addr);
        if (failed_already) {
            return;
        }
        size_t granularity = lock_granularity();
        target_size = (target_size + granularity - 1) & ~(granularity - 1);
        if (target_size > size) {
            if (raw_lock((uint8_t *) addr + size, target_size - size)) {
                size = target_size;
            } else {
                failed_already = true;
            }
        }
    }

#ifdef _POSIX_MEMLOCK_RANGE
    static constexpr bool SUPPORTED = true;

    static size_t lock_granularity() {
        return (size_t) sysconf(_SC_PAGESIZE);
    }

    #ifdef __APPLE__
        #define MLOCK_SUGGESTION \
            "Try increasing the sysctl values 'vm.user_wire_limit' and 'vm.global_user_wire_limit' and/or " \
            "decreasing 'vm.global_no_user_wire_amount'.  Also try increasing RLIMIT_MLOCK (ulimit -l).\n"
    #else
        #define MLOCK_SUGGESTION \
            "Try increasing RLIMIT_MLOCK ('ulimit -l' as root).\n"
    #endif

    bool raw_lock(const void * addr, size_t size) const {
        if (!mlock(addr, size)) {
            return true;
        }

        char* errmsg = std::strerror(errno);
        bool suggest = (errno == ENOMEM);

        // Check if the resource limit is fine after all
        struct rlimit lock_limit;
        if (suggest && getrlimit(RLIMIT_MEMLOCK, &lock_limit)) {
            suggest = false;
        }
        if (suggest && (lock_limit.rlim_max > lock_limit.rlim_cur + size)) {
            suggest = false;
        }

        fprintf(stderr, "warning: failed to mlock %zu-byte buffer (after previously locking %zu bytes): %s\n%s",
                size, this->size, errmsg, suggest ? MLOCK_SUGGESTION : "");
        return false;
    }

    #undef MLOCK_SUGGESTION

    static void raw_unlock(void * addr, size_t size) {
        if (munlock(addr, size)) {
            fprintf(stderr, "warning: failed to munlock buffer: %s\n", std::strerror(errno));
        }
    }
#elif defined(_WIN32)
    static constexpr bool SUPPORTED = true;

    static size_t lock_granularity() {
        SYSTEM_INFO si;
        GetSystemInfo(&si);
        return (size_t) si.dwPageSize;
    }

    bool raw_lock(void * ptr, size_t len) const {
        for (int tries = 1; ; tries++) {
            if (VirtualLock(ptr, len)) {
                return true;
            }
            if (tries == 2) {
                fprintf(stderr, "warning: failed to VirtualLock %zu-byte buffer (after previously locking %zu bytes): %s\n",
                    len, size, llama_format_win_err(GetLastError()).c_str());
                return false;
            }

            // It failed but this was only the first try; increase the working
            // set size and try again.
            SIZE_T min_ws_size, max_ws_size;
            if (!GetProcessWorkingSetSize(GetCurrentProcess(), &min_ws_size, &max_ws_size)) {
                fprintf(stderr, "warning: GetProcessWorkingSetSize failed: %s\n",
                        llama_format_win_err(GetLastError()).c_str());
                return false;
            }
            // Per MSDN: "The maximum number of pages that a process can lock
            // is equal to the number of pages in its minimum working set minus
            // a small overhead."
            // Hopefully a megabyte is enough overhead:
            size_t increment = len + 1048576;
            // The minimum must be <= the maximum, so we need to increase both:
            min_ws_size += increment;
            max_ws_size += increment;
            if (!SetProcessWorkingSetSize(GetCurrentProcess(), min_ws_size, max_ws_size)) {
                fprintf(stderr, "warning: SetProcessWorkingSetSize failed: %s\n",
                        llama_format_win_err(GetLastError()).c_str());
                return false;
            }
        }
    }

    static void raw_unlock(void * ptr, size_t len) {
        if (!VirtualUnlock(ptr, len)) {
            fprintf(stderr, "warning: failed to VirtualUnlock buffer: %s\n",
                    llama_format_win_err(GetLastError()).c_str());
        }
    }
#else
    static constexpr bool SUPPORTED = false;

    static size_t lock_granularity() {
        return (size_t) 65536;
    }

    bool raw_lock(const void * addr, size_t len) const {
        fprintf(stderr, "warning: mlock not supported on this system\n");
        return false;
    }

    static void raw_unlock(const void * addr, size_t len) {}
#endif
};

typedef void (*offload_func_t)(struct ggml_tensor * tensor);

void llama_nop(struct ggml_tensor * tensor) { // don't offload by default
    (void) tensor;
}

//
// globals
//

struct llama_state {
    // We save the log callback globally
    llama_log_callback log_callback = llama_log_callback_default;
    void * log_callback_user_data = nullptr;
};

static llama_state g_state;

//
// memory sizes (calculated for n_batch == 512)
//

<<<<<<< HEAD
// computed for n_ctx == 2048
// TODO: dynamically determine these sizes
//       needs modifications in ggml

// available llama models
enum e_model {
    MODEL_UNKNOWN,
    MODEL_3B,
    MODEL_7B,
    MODEL_13B,
    MODEL_30B,
    MODEL_65B,
    MODEL_70B,
};

static const size_t kB = 1024;
static const size_t MB = 1024*1024;

static const std::map<e_model, size_t> & MEM_REQ_SCRATCH0(int n_ctx)
=======
static std::map<e_model, size_t> MEM_REQ_SCRATCH0(int n_ctx)
>>>>>>> 097e121e
{
    std::map<e_model, size_t> k_sizes = {
        { MODEL_3B,   ((size_t) n_ctx / 16ull +  92ull) * MB },
        { MODEL_7B,   ((size_t) n_ctx / 16ull + 100ull) * MB },
        { MODEL_13B,  ((size_t) n_ctx / 12ull + 120ull) * MB },
        { MODEL_30B,  ((size_t) n_ctx /  9ull + 160ull) * MB },
        { MODEL_65B,  ((size_t) n_ctx /  6ull + 256ull) * MB }, // guess
        { MODEL_70B,  ((size_t) n_ctx /  7ull + 164ull) * MB },
    };
    return k_sizes;
}

static const std::map<e_model, size_t> & MEM_REQ_SCRATCH1()
{
    static std::map<e_model, size_t> k_sizes = {
        { MODEL_3B,  128ull * MB },
        { MODEL_7B,  160ull * MB },
        { MODEL_13B, 192ull * MB },
        { MODEL_30B, 256ull * MB },
        { MODEL_65B, 384ull * MB }, // guess
        { MODEL_70B, 304ull * MB },
    };
    return k_sizes;
}

// used to store the compute graph tensors + non-scratch data
static const std::map<e_model, size_t> & MEM_REQ_EVAL()
{
    static std::map<e_model, size_t> k_sizes = {
        { MODEL_3B,   8ull * MB },
        { MODEL_7B,  10ull * MB },
        { MODEL_13B, 12ull * MB },
        { MODEL_30B, 16ull * MB },
        { MODEL_65B, 24ull * MB }, // guess
        { MODEL_70B, 24ull * MB },
    };
    return k_sizes;
}

// amount of VRAM needed per batch size to hold temporary results
// the values for 3b are not derived from testing but instead chosen conservatively
static const std::map<e_model, size_t> & VRAM_REQ_SCRATCH_BASE()
{
    static std::map<e_model, size_t> k_sizes = {
        { MODEL_3B,   512ull * kB },
        { MODEL_7B,   512ull * kB },
        { MODEL_13B,  640ull * kB },
        { MODEL_30B,  768ull * kB },
        { MODEL_65B, 1280ull * kB },
        { MODEL_70B, 1280ull * kB },
    };
    return k_sizes;
}

// amount of VRAM needed per batch size and context to hold temporary results
// the values for 3b are not derived from testing but instead chosen conservatively
static const std::map<e_model, size_t> & VRAM_REQ_SCRATCH_PER_CONTEXT()
{
    static std::map<e_model, size_t> k_sizes = {
        { MODEL_3B,  128ull },
        { MODEL_7B,  128ull },
        { MODEL_13B, 160ull },
        { MODEL_30B, 208ull },
        { MODEL_65B, 256ull },
        { MODEL_70B, 256ull },
    };
    return k_sizes;
}

// default hparams (LLaMA 7B)
struct llama_hparams {
    uint32_t n_vocab     = 32000;
    uint32_t n_ctx_train = 2048;  // the context size used during training
    uint32_t n_ctx       = 512;   // the context size used during inference
    uint32_t n_embd      = 4096;
    uint32_t n_head      = 32;
    uint32_t n_head_kv   = 32;
    uint32_t n_layer     = 32;
    uint32_t n_rot       = 64;
    uint32_t n_ff        = 11008;

    float f_norm_rms_eps = 1e-5;

    float rope_freq_base  = 10000.0f;
    float rope_freq_scale = 1.0f;

    bool operator!=(const llama_hparams & other) const {
        return static_cast<bool>(memcmp(this, &other, sizeof(llama_hparams))); // NOLINT
    }

    uint32_t n_gqa() const {
        return n_head/n_head_kv;
    }

    uint32_t n_embd_head() const {
        return n_embd/n_head;
    }

    uint32_t n_embd_gqa() const {
        return n_embd/n_gqa();
    }

    size_t kv_size() const {
        size_t result = 2ull;
        result *= (size_t) n_embd_gqa();
        result *= (size_t) n_ctx;
        result *= (size_t) n_layer;
        result *= sizeof(ggml_fp16_t);
        return result;
    }
};

struct llama_layer {
    // normalization
    struct ggml_tensor * attention_norm;

    // attention
    struct ggml_tensor * wq;
    struct ggml_tensor * wk;
    struct ggml_tensor * wv;
    struct ggml_tensor * wo;

    // normalization
    struct ggml_tensor * ffn_norm;

    // ff
    struct ggml_tensor * w1;
    struct ggml_tensor * w2;
    struct ggml_tensor * w3;
};

struct llama_kv_cache {
    struct ggml_tensor * k = NULL;
    struct ggml_tensor * v = NULL;

    struct ggml_context * ctx = NULL;

    llama_buffer buf;

    int n; // number of tokens currently in the cache

    ~llama_kv_cache() {
        if (ctx) {
            ggml_free(ctx);
        }

#ifdef GGML_USE_CUBLAS
        ggml_cuda_free_data(k);
        ggml_cuda_free_data(v);
#endif // GGML_USE_CUBLAS
    }
};

struct llama_vocab {
    // TODO:
    // - add a vector of merges
    //   so that we can pass it to different types of tokenizers with a common interface

    using id    = int32_t;
    using token = std::string;

    struct token_score {
        token tok;
        float score;
    };

    std::unordered_map<token, id> token_to_id;
    std::vector<token_score> id_to_token;

    id special_bos_id = -1;
    id special_eos_id = -1;
    id special_unk_id = -1;
    id special_sep_id = -1;
    id special_pad_id = -1;

    id linefeed_id = -1;
};

struct llama_model {
    e_model type = MODEL_UNKNOWN;

    llama_hparams hparams;
    llama_vocab   vocab;

    struct ggml_tensor * tok_embeddings;

    struct ggml_tensor * norm;
    struct ggml_tensor * output;

    std::vector<llama_layer> layers;
    int n_gpu_layers;

    // context
    struct ggml_context * ctx = NULL;

    // the model memory buffer
    llama_buffer buf;

    // model memory mapped file
    std::unique_ptr<llama_mmap> mapping;

    // objects representing data potentially being locked in memory
    llama_mlock mlock_buf;
    llama_mlock mlock_mmap;

    // for quantize-stats only
    std::vector<std::pair<std::string, struct ggml_tensor *>> tensors_by_name;

    int64_t t_load_us = 0;
    int64_t t_start_us = 0;

    ~llama_model() {
        if (ctx) {
            ggml_free(ctx);
        }

#ifdef GGML_USE_CUBLAS
        for (size_t i = 0; i < tensors_by_name.size(); ++i) {
            ggml_cuda_free_data(tensors_by_name[i].second);
        }
        ggml_cuda_free_scratch();
#elif defined(GGML_USE_CLBLAST)
        for (size_t i = 0; i < tensors_by_name.size(); ++i) {
            ggml_cl_free_data(tensors_by_name[i].second);
        }
#endif
    }
};

struct llama_context {
    llama_context(const llama_model & model) : model(model), t_load_us(model.t_load_us), t_start_us(model.t_start_us) {}
    ~llama_context() {
        if (model_owner) {
            delete &model;
        }
#ifdef GGML_USE_METAL
        if (ctx_metal) {
            ggml_metal_free(ctx_metal);
        }
#endif
#ifdef LLAMA_USE_ALLOCATOR
        if (alloc) {
            ggml_allocr_free(alloc);
        }
#endif
    }

    std::mt19937 rng;

    bool has_evaluated_once = false;

    int64_t t_sample_us = 0;
    int64_t t_eval_us   = 0;
    int64_t t_p_eval_us = 0;

    int32_t n_sample = 0; // number of tokens sampled
    int32_t n_eval   = 0; // number of eval calls
    int32_t n_p_eval = 0; // number of tokens in eval calls for the prompt (with batch size > 1)

    const llama_model & model;

    bool model_owner = false;

    int64_t t_load_us;
    int64_t t_start_us;

    // key + value cache for the self attention
    struct llama_kv_cache kv_self;

    size_t mem_per_token = 0;

    // decode output (2-dimensional array: [n_tokens][n_vocab])
    std::vector<float> logits;
    bool logits_all = false;

    // input embedding (1-dimensional array: [n_embd])
    std::vector<float> embedding;

    // reusable buffer for `struct ggml_graph_plan.work_data`
    std::vector<uint8_t> work_buffer;

    // memory buffers used to evaluate the model
    llama_buffer buf_compute;

#ifdef LLAMA_USE_ALLOCATOR
    llama_buffer buf_alloc;
    ggml_allocr * alloc = NULL;
#endif

#ifdef LLAMA_USE_SCRATCH
    llama_buffer buf_scratch[LLAMA_MAX_SCRATCH_BUFFERS];

    int    buf_last = 0;
    size_t buf_max_size[LLAMA_MAX_SCRATCH_BUFFERS] = { 0 };
#endif

#ifdef GGML_USE_METAL
    ggml_metal_context * ctx_metal = NULL;
#endif

#ifdef GGML_USE_MPI
    ggml_mpi_context * ctx_mpi = NULL;
#endif

    void use_buf(struct ggml_context * ctx, int i) { // NOLINT
#if defined(LLAMA_USE_SCRATCH)
        size_t last_size = 0;

        if (i == -1) {
            last_size = ggml_set_scratch(ctx, { 0, 0, nullptr, });
        } else {
            auto & buf = buf_scratch[i];
            last_size = ggml_set_scratch(ctx, { 0, buf.size, buf.data, });
        }

        if (buf_last >= 0) {
            buf_max_size[buf_last] = std::max(buf_max_size[buf_last], last_size);
        }

        buf_last = i;
#else
        (void) i;
        (void) ctx;
#endif
    }

    size_t get_buf_max_mem(int i) { // NOLINT
#if defined(LLAMA_USE_SCRATCH)
        return buf_max_size[i];
#else
        (void) i;
        return 0;
#endif
    }
};

//
// kv cache helpers
//

static bool llama_kv_cache_init(
        const struct llama_hparams & hparams,
             struct llama_kv_cache & cache,
                         ggml_type   wtype,
                               int   n_ctx,
                               int   n_gpu_layers) {
    const int n_embd  = hparams.n_embd_gqa();
    const int n_layer = hparams.n_layer;

    const int64_t n_mem      = n_layer*n_ctx;
    const int64_t n_elements = n_embd*n_mem;

    cache.buf.resize(2u*n_elements*ggml_type_size(wtype) + 2u*MB);
    cache.n = 0;

    struct ggml_init_params params;
    params.mem_size   = cache.buf.size;
    params.mem_buffer = cache.buf.data;
    params.no_alloc   = false;

    cache.ctx = ggml_init(params);

    if (!cache.ctx) {
        LLAMA_LOG_ERROR("%s: failed to allocate memory for kv cache\n", __func__);
        return false;
    }

    cache.k = ggml_new_tensor_1d(cache.ctx, wtype, n_elements);
    cache.v = ggml_new_tensor_1d(cache.ctx, wtype, n_elements);
    ggml_set_name(cache.k, "cache_k");
    ggml_set_name(cache.v, "cache_v");

    (void) n_gpu_layers;
#ifdef GGML_USE_CUBLAS
    if (n_gpu_layers > n_layer + 1) {
        ggml_cuda_assign_buffers_no_scratch(cache.v);
    }
    if (n_gpu_layers > n_layer + 2) {
        ggml_cuda_assign_buffers_no_scratch(cache.k);
    }
#endif // GGML_USE_CUBLAS

    return true;
}

//
// model loading and saving
//

enum llama_file_version {
    GGUF_FILE_VERSION_V1 = 1,
};

static const char * llama_file_version_name(llama_file_version version) {
    switch (version) {
        case GGUF_FILE_VERSION_V1: return "GGUF V1 (latest)";
    }

    return "unknown";
}

static std::string llama_format_tensor_shape(const std::vector<uint32_t> & ne) {
    char buf[256];
    snprintf(buf, sizeof(buf), "%5u", ne.at(0));
    for (size_t i = 1; i < ne.size(); i++) {
        snprintf(buf + strlen(buf), sizeof(buf) - strlen(buf), ", %5u", ne.at(i));
    }
    return buf;
}

static std::string llama_format_tensor_shape(const struct ggml_tensor * t) {
    char buf[256];
    snprintf(buf, sizeof(buf), "%5" PRId64, t->ne[0]);
    for (int i = 1; i < GGML_MAX_DIMS; i++) {
        snprintf(buf + strlen(buf), sizeof(buf) - strlen(buf), ", %5" PRId64, t->ne[i]);
    }
    return buf;
}

struct llama_model_loader {
    int n_kv      = 0;
    int n_tensors = 0;
    int n_created = 0;

    int64_t n_elements = 0;

    bool use_mmap = false;

    llama_file file;
    llama_file_version file_version;

    std::unique_ptr<llama_mmap> mapping;

    struct gguf_context * ctx_gguf = NULL;
    struct ggml_context * ctx_meta = NULL;

    llama_model_loader(const std::string & fname, bool use_mmap) : file(fname.c_str(), "rb") {
        struct gguf_init_params params = {
            /*.no_alloc = */ true,
            /*.ctx      = */ &ctx_meta,
        };

        ctx_gguf = gguf_init_from_file(fname.c_str(), params);
        if (!ctx_gguf) {
            throw std::runtime_error(format("%s: failed to load model from %s\n", __func__, fname.c_str()));
        }

        n_kv      = gguf_get_n_kv(ctx_gguf);
        n_tensors = gguf_get_n_tensors(ctx_gguf);

        file_version = (enum llama_file_version) gguf_get_version(ctx_gguf);

        for (int i = 0; i < n_tensors; i++) {
            const char * name = gguf_get_tensor_name(ctx_gguf, i);
            struct ggml_tensor * t = ggml_get_tensor(ctx_meta, name);
            n_elements += ggml_nelements(t);
        }

        // print meta data
        // TODO: make optional
        {
            LLAMA_LOG_INFO("%s: loaded meta data with %d key-value pairs and %d tensors from %s (version %s)\n",
                    __func__, n_kv, n_tensors, fname.c_str(), llama_file_version_name(file_version));

            std::map<enum ggml_type, uint32_t> n_type;

            for (int i = 0; i < n_tensors; i++) {
                const char * name = gguf_get_tensor_name(ctx_gguf, i);
                struct ggml_tensor * meta = ggml_get_tensor(ctx_meta, name);

                n_type[meta->type]++;

                LLAMA_LOG_INFO("%s: - tensor %4d: %32s %-8s [ %s ]\n", __func__, i, name, ggml_type_name(meta->type), llama_format_tensor_shape(meta).c_str());
            }

            for (int i = 0; i < n_kv; i++) {
                const char * name         = gguf_get_key(ctx_gguf, i);
                const enum gguf_type type = gguf_get_kv_type(ctx_gguf, i);

                LLAMA_LOG_INFO("%s: - kv %3d: %42s %-8s\n", __func__, i, name, gguf_type_name(type));
            }

            // print type counts
            for (auto & kv : n_type) {
                if (kv.second == 0) {
                    continue;
                }

                LLAMA_LOG_INFO("%s: - type %4s: %4d tensors\n", __func__, ggml_type_name(kv.first), kv.second);
            }
        }

        if (!llama_mmap::SUPPORTED) {
            LLAMA_LOG_WARN("%s: mmap is not supported on this platform\n", __func__);
            use_mmap = false;
        }

        this->use_mmap = use_mmap;
    }

    ~llama_model_loader() {
        if (ctx_gguf) {
            gguf_free(ctx_gguf);
        }
        if (ctx_meta) {
            ggml_free(ctx_meta);
        }
    }

    const char * get_tensor_name(int i) const {
        return gguf_get_tensor_name(ctx_gguf, i);
    }

    struct ggml_tensor * get_tensor_meta(int i) const {
        return ggml_get_tensor(ctx_meta, get_tensor_name(i));
    }

    void calc_sizes(size_t & ctx_size_p, size_t & mmapped_size_p) const {
        ctx_size_p     = 0;
        mmapped_size_p = 0;

        for (int i = 0; i < n_tensors; i++) {
            struct ggml_tensor * meta = get_tensor_meta(i);
            ctx_size_p += sizeof(struct ggml_tensor) + GGML_OBJECT_SIZE;
            (use_mmap ? mmapped_size_p : ctx_size_p) += ggml_nbytes_pad(meta);
        }
    }

    struct ggml_tensor * create_tensor_for(struct ggml_context * ctx, struct ggml_tensor * meta, ggml_backend backend) {
        if (backend != GGML_BACKEND_CPU) {
            ggml_set_no_alloc(ctx, true);
        }

        struct ggml_tensor * tensor = ggml_dup_tensor(ctx, meta);
        tensor->backend = backend; // TODO: ggml_set_backend
        ggml_set_name(tensor, ggml_get_name(meta));

        if (backend != GGML_BACKEND_CPU) {
            ggml_set_no_alloc(ctx, use_mmap);
        }

        n_created++;

        return tensor;
    }

    struct ggml_tensor * create_tensor(struct ggml_context * ctx, const std::string & name, const std::vector<uint32_t> & ne, ggml_backend backend) {
        struct ggml_tensor * cur = ggml_get_tensor(ctx_meta, name.c_str());

        if (cur == NULL) {
            throw std::runtime_error(format("%s: tensor '%s' not found", __func__, name.c_str()));
        }

        {
            bool is_ok = true;
            for (size_t i = 0; i < ne.size(); ++i) {
                if (ne[i] != cur->ne[i]) {
                    is_ok = false;
                    break;
                }
            }
            if (!is_ok) {
                throw std::runtime_error(
                        format("%s: tensor '%s' has wrong shape; expected %s, got %s",
                            __func__, name.c_str(),
                            llama_format_tensor_shape(ne).c_str(),
                            llama_format_tensor_shape(cur).c_str()));
            }
        }

        return create_tensor_for(ctx, cur, backend);
    }

    void done_getting_tensors() const {
        if (n_created != n_tensors) {
            throw std::runtime_error(format("%s: wrong number of tensors; expected %d, got %d", __func__, n_tensors, n_created));
        }
    }

    size_t file_offset(const char * name) const {
        const int idx = gguf_find_tensor(ctx_gguf, name);

        if (idx < 0) {
            throw std::runtime_error(format("%s: tensor '%s' not found in the file", __func__, name));
        }

        return gguf_get_data_offset(ctx_gguf) + gguf_get_tensor_offset(ctx_gguf, idx);
    }

    void load_data_for(struct ggml_tensor * cur) const {
        const size_t offs = file_offset(ggml_get_name(cur));

        if (use_mmap) {
            cur->data = (uint8_t *) mapping->addr + offs;
        } else {
            file.seek(offs, SEEK_SET);
            file.read_raw(cur->data, ggml_nbytes(cur));
        }
    }

    void load_all_data(struct ggml_context * ctx, llama_progress_callback progress_callback, void * progress_callback_user_data, llama_mlock * lmlock) {
        size_t size_data = 0;
        size_t size_lock = 0;
        size_t size_pref = 0; // prefetch

        for (int i = 0; i < gguf_get_n_tensors(ctx_gguf); i++) {
            struct ggml_tensor * cur = ggml_get_tensor(ctx, gguf_get_tensor_name(ctx_gguf, i));
            size_data += ggml_nbytes(cur);
            if (cur->backend == GGML_BACKEND_CPU) {
                size_pref += ggml_nbytes(cur);
            }
        }

        if (use_mmap) {
            mapping.reset(new llama_mmap(&file, size_pref, ggml_is_numa()));
            if (lmlock) {
                lmlock->init(mapping->addr);
            }
        }

        size_t done_size = 0;
        for (int i = 0; i < gguf_get_n_tensors(ctx_gguf); i++) {
            struct ggml_tensor * cur = ggml_get_tensor(ctx, gguf_get_tensor_name(ctx_gguf, i));
            GGML_ASSERT(cur); // unused tensors should have been caught by load_data already

            if (progress_callback) {
                progress_callback((float) done_size / size_data, progress_callback_user_data);
            }

            // allocate temp buffer if not using mmap
            if (!use_mmap && cur->data == NULL) {
                GGML_ASSERT(cur->backend != GGML_BACKEND_CPU);
                cur->data = malloc(ggml_nbytes(cur));
            }

            load_data_for(cur);

            switch (cur->backend) {
                case GGML_BACKEND_CPU:
                    if (use_mmap && lmlock) {
                        size_lock += ggml_nbytes(cur);
                        lmlock->grow_to(size_lock);
                    }
                    break;
#if defined(GGML_USE_CUBLAS)
                case GGML_BACKEND_GPU:
                case GGML_BACKEND_GPU_SPLIT:
                    // old code:
                    //ggml_cuda_transform_tensor(lt.data, lt.ggml_tensor);

                    // TODO: test if this works !!
                    ggml_cuda_transform_tensor(cur->data, cur);
                    if (!use_mmap) {
                        free(cur->data);
                    }
                    break;
#elif defined(GGML_USE_CLBLAST)
                case GGML_BACKEND_GPU:
                    ggml_cl_transform_tensor(cur->data, cur);
                    if (!use_mmap) {
                        free(cur->data);
                    }
                    break;
#endif
                default:
                    continue;
            }

            done_size += ggml_nbytes(cur);
        }
    }
};

//
// load LLaMA models
//

static const char * llama_ftype_name(enum llama_ftype ftype) {
    switch (ftype) {
        case LLAMA_FTYPE_ALL_F32:     return "all F32";
        case LLAMA_FTYPE_MOSTLY_F16:  return "mostly F16";
        case LLAMA_FTYPE_MOSTLY_Q4_0: return "mostly Q4_0";
        case LLAMA_FTYPE_MOSTLY_Q4_1: return "mostly Q4_1";
        case LLAMA_FTYPE_MOSTLY_Q4_1_SOME_F16:
                                      return "mostly Q4_1, some F16";
        case LLAMA_FTYPE_MOSTLY_Q5_0: return "mostly Q5_0";
        case LLAMA_FTYPE_MOSTLY_Q5_1: return "mostly Q5_1";
        case LLAMA_FTYPE_MOSTLY_Q8_0: return "mostly Q8_0";

        // K-quants
        case LLAMA_FTYPE_MOSTLY_Q2_K:   return "mostly Q2_K";
        case LLAMA_FTYPE_MOSTLY_Q3_K_S: return "mostly Q3_K - Small";
        case LLAMA_FTYPE_MOSTLY_Q3_K_M: return "mostly Q3_K - Medium";
        case LLAMA_FTYPE_MOSTLY_Q3_K_L: return "mostly Q3_K - Large";
        case LLAMA_FTYPE_MOSTLY_Q4_K_S: return "mostly Q4_K - Small";
        case LLAMA_FTYPE_MOSTLY_Q4_K_M: return "mostly Q4_K - Medium";
        case LLAMA_FTYPE_MOSTLY_Q5_K_S: return "mostly Q5_K - Small";
        case LLAMA_FTYPE_MOSTLY_Q5_K_M: return "mostly Q5_K - Medium";
        case LLAMA_FTYPE_MOSTLY_Q6_K:   return "mostly Q6_K";

        default: return "unknown, may not work";
    }
}

static const char * llama_model_type_name(e_model type) {
    switch (type) {
        case MODEL_3B:  return "3B";
        case MODEL_7B:  return "7B";
        case MODEL_13B: return "13B";
        case MODEL_30B: return "30B";
        case MODEL_65B: return "65B";
        case MODEL_70B: return "70B";
        default: GGML_ASSERT(false);
    }
}

static void llama_model_load_internal(
        const std::string & fname,
        llama_model & model,
        llama_vocab & vocab,
        int n_ctx,
        int n_batch,
        int n_gpu_layers,
        int main_gpu,
        const float * tensor_split,
        const bool mul_mat_q,
        float rope_freq_base,
        float rope_freq_scale,
        bool low_vram,
        ggml_type memory_type,
        bool use_mmap,
        bool use_mlock,
        bool vocab_only,
        llama_progress_callback progress_callback,
        void * progress_callback_user_data) {
    model.t_start_us = ggml_time_us();

    std::unique_ptr<llama_model_loader> ml(new llama_model_loader(fname, use_mmap));

    model.n_gpu_layers = n_gpu_layers;

    auto & hparams = model.hparams;

    std::string general_name = "n/a";
    std::string general_arch = "n/a";

    // read hparams
    {
        struct gguf_context * ctx = ml->ctx_gguf;

#define GGUF_GET(dst, func, type, req, key) \
        { \
            const int kid = gguf_find_key(ctx, key); \
            if (kid >= 0) { \
                enum gguf_type ktype = gguf_get_kv_type(ctx, kid); \
                if (ktype != (type)) { \
                    throw std::runtime_error(format("key %s has wrong type: %s", key, gguf_type_name(ktype))); \
                } \
                (dst) = func(ctx, kid); \
            } else if (req) { \
                throw std::runtime_error(format("key not found in model: %s", key)); \
            } \
        }

        // get hparams kv
        GGUF_GET(hparams.n_vocab,        gguf_get_arr_n,   GGUF_TYPE_ARRAY,   true, "tokenizer.ggml.tokens");
        GGUF_GET(hparams.n_ctx_train,    gguf_get_val_u32, GGUF_TYPE_UINT32,  true, "llama.context_length");
        GGUF_GET(hparams.n_embd,         gguf_get_val_u32, GGUF_TYPE_UINT32,  true, "llama.embedding_length");
        GGUF_GET(hparams.n_ff,           gguf_get_val_u32, GGUF_TYPE_UINT32,  true, "llama.feed_forward_length");
        GGUF_GET(hparams.n_head,         gguf_get_val_u32, GGUF_TYPE_UINT32,  true, "llama.attention.head_count");
        GGUF_GET(hparams.n_layer,        gguf_get_val_u32, GGUF_TYPE_UINT32,  true, "llama.block_count");
        GGUF_GET(hparams.n_rot,          gguf_get_val_u32, GGUF_TYPE_UINT32,  true, "llama.rope.dimension_count");
        GGUF_GET(hparams.f_norm_rms_eps, gguf_get_val_f32, GGUF_TYPE_FLOAT32, true, "llama.attention.layer_norm_rms_epsilon");

        // n_head_kv is optional, default to n_head
        hparams.n_head_kv = hparams.n_head;
        GGUF_GET(hparams.n_head_kv, gguf_get_val_u32, GGUF_TYPE_UINT32, false, "llama.attention.head_count_kv");

        // get general kv
        GGUF_GET(general_name, gguf_get_val_str, GGUF_TYPE_STRING, false, "general.name");
        GGUF_GET(general_arch, gguf_get_val_str, GGUF_TYPE_STRING, false, "general.architecture");

        // special tokens
        GGUF_GET(vocab.special_bos_id, gguf_get_val_u32, GGUF_TYPE_UINT32, false, "tokenizer.ggml.bos_token_id");
        GGUF_GET(vocab.special_eos_id, gguf_get_val_u32, GGUF_TYPE_UINT32, false, "tokenizer.ggml.eos_token_id");
        GGUF_GET(vocab.special_unk_id, gguf_get_val_u32, GGUF_TYPE_UINT32, false, "tokenizer.ggml.unknown_token_id");
        GGUF_GET(vocab.special_sep_id, gguf_get_val_u32, GGUF_TYPE_UINT32, false, "tokenizer.ggml.separator_token_id");
        GGUF_GET(vocab.special_pad_id, gguf_get_val_u32, GGUF_TYPE_UINT32, false, "tokenizer.ggml.padding_token_id");

#undef GGUF_GET

        switch (hparams.n_layer) {
            case 26: model.type = e_model::MODEL_3B; break;
            case 32: model.type = e_model::MODEL_7B; break;
            case 40: model.type = e_model::MODEL_13B; break;
            case 60: model.type = e_model::MODEL_30B; break;
            case 80: model.type = e_model::MODEL_65B; break;
            default:
                {
                    if (hparams.n_layer < 32) {
                        model.type = e_model::MODEL_7B;
                    }
                } break;
        }

<<<<<<< HEAD
        hparams.n_ctx = n_ctx;
=======
struct llama_context_params llama_context_default_params() {
    struct llama_context_params result = {
        /*.seed                        =*/ LLAMA_DEFAULT_SEED,
        /*.n_ctx                       =*/ 512,
        /*.n_batch                     =*/ 512,
        /*.n_gqa                       =*/ 1,
        /*.rms_norm_eps                =*/ LLAMA_DEFAULT_RMS_EPS,
        /*.gpu_layers                  =*/ 0,
        /*.main_gpu                    =*/ 0,
        /*.tensor_split                =*/ nullptr,
        /*.rope_freq_base              =*/ 10000.0f,
        /*.rope_freq_scale             =*/ 1.0f,
        /*.progress_callback           =*/ nullptr,
        /*.progress_callback_user_data =*/ nullptr,
        /*.low_vram                    =*/ false,
        /*.mul_mat_q                   =*/ false,
        /*.f16_kv                      =*/ true,
        /*.logits_all                  =*/ false,
        /*.vocab_only                  =*/ false,
        /*.use_mmap                    =*/ true,
        /*.use_mlock                   =*/ false,
        /*.embedding                   =*/ false,
    };

    return result;
}

struct llama_model_quantize_params llama_model_quantize_default_params() {
    struct llama_model_quantize_params result = {
        /*.nthread                     =*/ 0,
        /*.ftype                       =*/ LLAMA_FTYPE_MOSTLY_Q5_1,
        /*.allow_requantize            =*/ false,
        /*.quantize_output_tensor      =*/ true,
    };

    return result;
}

int llama_max_devices() {
    return LLAMA_MAX_DEVICES;
}

bool llama_mmap_supported() {
    return llama_mmap::SUPPORTED;
}

bool llama_mlock_supported() {
    return llama_mlock::SUPPORTED;
}

void llama_backend_init(bool numa) {
    ggml_time_init();

    // needed to initialize f16 tables
    {
        struct ggml_init_params params = { 0, NULL, false };
        struct ggml_context * ctx = ggml_init(params);
        ggml_free(ctx);
    }

    if (numa) {
        ggml_numa_init();
    }

#ifdef GGML_USE_MPI
    ggml_mpi_backend_init();
#endif
}

void llama_backend_free() {
#ifdef GGML_USE_MPI
    ggml_mpi_backend_free();
#endif
}

int64_t llama_time_us() {
    return ggml_time_us();
}

//
// model loading
//

static const char * llama_file_version_name(llama_file_version version) {
    switch (version) {
        case LLAMA_FILE_VERSION_GGML: return "'ggml' (old version with low tokenizer quality and no mmap support)";
        case LLAMA_FILE_VERSION_GGMF_V1: return "ggmf v1 (old version with no mmap support)";
        case LLAMA_FILE_VERSION_GGJT_V1: return "ggjt v1 (pre #1405)";
        case LLAMA_FILE_VERSION_GGJT_V2: return "ggjt v2 (pre #1508)";
        case LLAMA_FILE_VERSION_GGJT_V3: return "ggjt v3 (latest)";
    }
>>>>>>> 097e121e

        // LLaMAv2
        // TODO: probably not needed
        {
            const auto n_gqa = hparams.n_gqa();

<<<<<<< HEAD
            if (model.type == e_model::MODEL_65B && n_gqa == 8) {
                LLAMA_LOG_WARN("%s: assuming 70B model based on GQA == %d\n", __func__, n_gqa);
                model.type = e_model::MODEL_70B;
            }
        }

        hparams.rope_freq_base  = rope_freq_base;
        hparams.rope_freq_scale = rope_freq_scale;
=======
const char * llama_ftype_name(enum llama_ftype ftype) {
    switch (ftype) {
        case LLAMA_FTYPE_ALL_F32:     return "all F32";
        case LLAMA_FTYPE_MOSTLY_F16:  return "mostly F16";
        case LLAMA_FTYPE_MOSTLY_Q4_0: return "mostly Q4_0";
        case LLAMA_FTYPE_MOSTLY_Q4_1: return "mostly Q4_1";
        case LLAMA_FTYPE_MOSTLY_Q4_1_SOME_F16:
                                      return "mostly Q4_1, some F16";
        case LLAMA_FTYPE_MOSTLY_Q5_0: return "mostly Q5_0";
        case LLAMA_FTYPE_MOSTLY_Q5_1: return "mostly Q5_1";
        case LLAMA_FTYPE_MOSTLY_Q8_0: return "mostly Q8_0";
        // K-quants
        case LLAMA_FTYPE_MOSTLY_Q2_K: return "mostly Q2_K";
        case LLAMA_FTYPE_MOSTLY_Q3_K_S: return "mostly Q3_K - Small";
        case LLAMA_FTYPE_MOSTLY_Q3_K_M: return "mostly Q3_K - Medium";
        case LLAMA_FTYPE_MOSTLY_Q3_K_L: return "mostly Q3_K - Large";
        case LLAMA_FTYPE_MOSTLY_Q4_K_S: return "mostly Q4_K - Small";
        case LLAMA_FTYPE_MOSTLY_Q4_K_M: return "mostly Q4_K - Medium";
        case LLAMA_FTYPE_MOSTLY_Q5_K_S: return "mostly Q5_K - Small";
        case LLAMA_FTYPE_MOSTLY_Q5_K_M: return "mostly Q5_K - Medium";
        case LLAMA_FTYPE_MOSTLY_Q6_K: return "mostly Q6_K";
        default:                      return "unknown, may not work";
    }
}

static const char * llama_model_type_name(e_model type) {
    switch (type) {
        case MODEL_3B: return "3B";
        case MODEL_7B: return "7B";
        case MODEL_13B: return "13B";
        case MODEL_30B: return "30B";
        case MODEL_65B: return "65B";
        case MODEL_70B: return "70B";
        default: LLAMA_ASSERT(false);
>>>>>>> 097e121e
    }

    // read vocab
    {
        struct gguf_context * ctx = ml->ctx_gguf;

        vocab.id_to_token.resize(hparams.n_vocab);

        const int token_idx = gguf_find_key(ctx, "tokenizer.ggml.tokens");
        if (token_idx == -1) {
            throw std::runtime_error("cannot find tokenizer vocab in model file\n");
        }

        const int score_idx = gguf_find_key(ctx, "tokenizer.ggml.scores");
        if (score_idx == -1) {
            throw std::runtime_error("cannot find tokenizer scores in model file\n");
        }

        const float * scores = (const float * ) gguf_get_arr_data(ctx, score_idx);

        for (uint32_t i = 0; i < hparams.n_vocab; i++) {
            std::string word = gguf_get_arr_str(ctx, token_idx, i);

            vocab.token_to_id[word] = i;

            auto & tok_score = vocab.id_to_token[i];
            tok_score.tok = std::move(word);
            tok_score.score = scores[i];

            // determine the newline token: 0x0A == 10 == '\n'
            if (tok_score.tok == "<0x0A>") {
                vocab.linefeed_id = i;
            }
        }
    }

    {
        // hparams
        LLAMA_LOG_INFO("%s: format       = %s\n",     __func__, llama_file_version_name(ml->file_version));
        LLAMA_LOG_INFO("%s: arch         = %s\n",     __func__, general_arch.c_str());
        LLAMA_LOG_INFO("%s: n_vocab      = %u\n",     __func__, hparams.n_vocab);
        LLAMA_LOG_INFO("%s: n_ctx_train  = %u\n",     __func__, hparams.n_ctx_train);
        LLAMA_LOG_INFO("%s: n_ctx        = %u\n",     __func__, hparams.n_ctx);
        LLAMA_LOG_INFO("%s: n_embd       = %u\n",     __func__, hparams.n_embd);
        LLAMA_LOG_INFO("%s: n_head       = %u\n",     __func__, hparams.n_head);
        LLAMA_LOG_INFO("%s: n_head_kv    = %u\n",     __func__, hparams.n_head_kv);
        LLAMA_LOG_INFO("%s: n_layer      = %u\n",     __func__, hparams.n_layer);
        LLAMA_LOG_INFO("%s: n_rot        = %u\n",     __func__, hparams.n_rot); // a.k.a. n_embd_head, n_head_dim
        LLAMA_LOG_INFO("%s: n_gqa        = %u\n",     __func__, hparams.n_gqa());
        LLAMA_LOG_INFO("%s: f_norm_eps   = %.1e\n",   __func__, hparams.f_norm_rms_eps);
        LLAMA_LOG_INFO("%s: n_ff         = %u\n",     __func__, hparams.n_ff);
        LLAMA_LOG_INFO("%s: freq_base    = %.1f\n",   __func__, hparams.rope_freq_base);
        LLAMA_LOG_INFO("%s: freq_scale   = %g\n",     __func__, hparams.rope_freq_scale);
        LLAMA_LOG_INFO("%s: model type   = %s\n",     __func__, llama_model_type_name(model.type));
        LLAMA_LOG_INFO("%s: model size   = %.2f B\n", __func__, ml->n_elements*1e-9);

        // general kv
        LLAMA_LOG_INFO("%s: general.name = %s\n",    __func__, general_name.c_str());

        // special tokens
        if (vocab.special_bos_id != -1) { LLAMA_LOG_INFO( "%s: BOS token = %d '%s'\n", __func__, vocab.special_bos_id, vocab.id_to_token[vocab.special_bos_id].tok.c_str() ); }
        if (vocab.special_eos_id != -1) { LLAMA_LOG_INFO( "%s: EOS token = %d '%s'\n", __func__, vocab.special_eos_id, vocab.id_to_token[vocab.special_eos_id].tok.c_str() ); }
        if (vocab.special_unk_id != -1) { LLAMA_LOG_INFO( "%s: UNK token = %d '%s'\n", __func__, vocab.special_unk_id, vocab.id_to_token[vocab.special_unk_id].tok.c_str() ); }
        if (vocab.special_sep_id != -1) { LLAMA_LOG_INFO( "%s: SEP token = %d '%s'\n", __func__, vocab.special_sep_id, vocab.id_to_token[vocab.special_sep_id].tok.c_str() ); }
        if (vocab.special_pad_id != -1) { LLAMA_LOG_INFO( "%s: PAD token = %d '%s'\n", __func__, vocab.special_pad_id, vocab.id_to_token[vocab.special_pad_id].tok.c_str() ); }
        if (vocab.linefeed_id    != -1) { LLAMA_LOG_INFO( "%s: LF token  = %d '%s'\n", __func__, vocab.linefeed_id,    vocab.id_to_token[vocab.linefeed_id].tok.c_str() );    }
    }

    if (vocab_only) {
        LLAMA_LOG_INFO("%s: vocab only - skipping tensors\n", __func__);
        return;
    }

    auto & ctx = model.ctx;

    size_t ctx_size;
    size_t mmapped_size;

    ml->calc_sizes(ctx_size, mmapped_size);

    LLAMA_LOG_INFO("%s: ggml ctx size = %7.2f MB\n", __func__, ctx_size/1024.0/1024.0);

    // create the ggml context
    {
        model.buf.resize(ctx_size);
        if (use_mlock) {
            model.mlock_buf.init   (model.buf.data);
            model.mlock_buf.grow_to(model.buf.size);
        }

        struct ggml_init_params params = {
            /*.mem_size   =*/ model.buf.size,
            /*.mem_buffer =*/ model.buf.data,
            /*.no_alloc   =*/ ml->use_mmap,
        };

        model.ctx = ggml_init(params);
        if (!model.ctx) {
            throw std::runtime_error(format("ggml_init() failed"));
        }
    }

    (void) main_gpu;
    (void) mul_mat_q;
#if defined(GGML_USE_CUBLAS)
    LLAMA_LOG_INFO("%s: using CUDA for GPU acceleration\n", __func__);
    ggml_cuda_set_main_device(main_gpu);
    ggml_cuda_set_mul_mat_q(mul_mat_q);
#define LLAMA_BACKEND_OFFLOAD       GGML_BACKEND_GPU
#define LLAMA_BACKEND_OFFLOAD_SPLIT GGML_BACKEND_GPU_SPLIT
#elif defined(GGML_USE_CLBLAST)
    LLAMA_LOG_INFO("%s: using OpenCL for GPU acceleration\n", __func__);
#define LLAMA_BACKEND_OFFLOAD       GGML_BACKEND_GPU
#define LLAMA_BACKEND_OFFLOAD_SPLIT GGML_BACKEND_GPU
#else
#define LLAMA_BACKEND_OFFLOAD       GGML_BACKEND_CPU
#define LLAMA_BACKEND_OFFLOAD_SPLIT GGML_BACKEND_CPU
#endif

    // prepare memory for the weights
    size_t vram_weights = 0;
    size_t vram_scratch = 0;
    {
        const uint32_t n_embd     = hparams.n_embd;
        const uint32_t n_embd_gqa = hparams.n_embd_gqa();
        const uint32_t n_layer    = hparams.n_layer;
        const uint32_t n_vocab    = hparams.n_vocab;

        model.tok_embeddings = ml->create_tensor(ctx, TN_TOKEN_EMBD, {n_embd, n_vocab}, GGML_BACKEND_CPU);

        // "output" tensor
        {
            ggml_backend backend_norm;
            ggml_backend backend_output;
            if (n_gpu_layers > int(n_layer)) { // NOLINT
                // norm is not performance relevant on its own but keeping it in VRAM reduces data copying
                // on Windows however this is detrimental unless everything is on the GPU
#ifndef _WIN32
                backend_norm = low_vram ? GGML_BACKEND_CPU : LLAMA_BACKEND_OFFLOAD;
#else
                backend_norm = low_vram || n_gpu_layers <= (int) n_layer + 2 ? GGML_BACKEND_CPU : LLAMA_BACKEND_OFFLOAD;
#endif // _WIN32

                backend_output = LLAMA_BACKEND_OFFLOAD_SPLIT;
            } else {
                backend_norm = GGML_BACKEND_CPU;
                backend_output = GGML_BACKEND_CPU;
            }

            model.norm   = ml->create_tensor(ctx, TN_OUTPUT_NORM, {n_embd},          backend_norm);
            model.output = ml->create_tensor(ctx, TN_OUTPUT,      {n_embd, n_vocab}, backend_output);
            if (backend_norm == GGML_BACKEND_GPU) {
                vram_weights += ggml_nbytes(model.norm);
            }
            if (backend_output == GGML_BACKEND_GPU_SPLIT) {
                vram_weights += ggml_nbytes(model.output);
            }
        }

        const uint32_t n_ff = hparams.n_ff;

        const int i_gpu_start = n_layer - n_gpu_layers;

        model.layers.resize(n_layer);
        for (uint32_t i = 0; i < n_layer; ++i) {
            const ggml_backend backend = int(i) < i_gpu_start ? GGML_BACKEND_CPU : LLAMA_BACKEND_OFFLOAD; // NOLINT
            const ggml_backend backend_split = int(i) < i_gpu_start ? GGML_BACKEND_CPU : LLAMA_BACKEND_OFFLOAD_SPLIT; // NOLINT

            auto & layer = model.layers[i];
            layer.attention_norm = ml->create_tensor(ctx, format(TN_ATTN_NORM, i), {n_embd}, backend);

            layer.wq = ml->create_tensor(ctx, format(TN_ATTN_Q, i),      {n_embd, n_embd},     backend_split);
            layer.wk = ml->create_tensor(ctx, format(TN_ATTN_K, i),      {n_embd, n_embd_gqa}, backend_split);
            layer.wv = ml->create_tensor(ctx, format(TN_ATTN_V, i),      {n_embd, n_embd_gqa}, backend_split);
            layer.wo = ml->create_tensor(ctx, format(TN_ATTN_OUTPUT, i), {n_embd, n_embd},     backend_split);

            layer.ffn_norm = ml->create_tensor(ctx, format(TN_FFN_NORM, i), {n_embd}, backend);

            layer.w1 = ml->create_tensor(ctx, format(TN_FFN_GATE, i), {n_embd,   n_ff}, backend_split);
            layer.w2 = ml->create_tensor(ctx, format(TN_FFN_DOWN, i), {  n_ff, n_embd}, backend_split);
            layer.w3 = ml->create_tensor(ctx, format(TN_FFN_UP, i),   {n_embd,   n_ff}, backend_split);

            if (backend == GGML_BACKEND_GPU) {
                vram_weights +=
                    ggml_nbytes(layer.attention_norm) + ggml_nbytes(layer.wq) + ggml_nbytes(layer.wk)             +
                    ggml_nbytes(layer.wv)             + ggml_nbytes(layer.wo) + ggml_nbytes(layer.ffn_norm) +
                    ggml_nbytes(layer.w1)             + ggml_nbytes(layer.w2) + ggml_nbytes(layer.w3);
            }
        }
    }

    ml->done_getting_tensors();

    // print memory requirements
    {
        const size_t scale = memory_type == GGML_TYPE_F32 ? 2 : 1;

        // this is the total memory required to run the inference
        size_t mem_required =
            ctx_size +
            mmapped_size - vram_weights; // weights in VRAM not in memory

#ifndef LLAMA_USE_ALLOCATOR
        mem_required +=
            MEM_REQ_SCRATCH0(hparams.n_ctx).at(model.type) +
            MEM_REQ_SCRATCH1().at(model.type) +
            MEM_REQ_EVAL().at(model.type);
#endif

        // this is the memory required by one llama_state
        const size_t mem_required_state =
            scale*hparams.kv_size();

        LLAMA_LOG_INFO("%s: mem required  = %7.2f MB (+ %7.2f MB per state)\n", __func__,
                mem_required / 1024.0 / 1024.0, mem_required_state / 1024.0 / 1024.0);

        (void) vram_scratch;
        (void) n_batch;
#ifdef GGML_USE_CUBLAS
        if (low_vram) {
            LLAMA_LOG_INFO("%s: not allocating a VRAM scratch buffer due to low VRAM option\n", __func__);
            ggml_cuda_set_scratch_size(0); // disable scratch
        } else {
            const size_t vram_scratch_base = VRAM_REQ_SCRATCH_BASE().at(model.type);
            const size_t vram_scratch_per_context = VRAM_REQ_SCRATCH_PER_CONTEXT().at(model.type);
            vram_scratch = n_batch * (vram_scratch_base + n_ctx * vram_scratch_per_context);
            ggml_cuda_set_scratch_size(vram_scratch);
            if (n_gpu_layers > 0) {
                LLAMA_LOG_INFO("%s: allocating batch_size x (%zd kB + n_ctx x %zd B) = %zd MB VRAM for the scratch buffer\n",
                        __func__, vram_scratch_base / kB, vram_scratch_per_context,
                        (vram_scratch + MB - 1) / MB); // round up
            }
        }
#endif // GGML_USE_CUBLAS

#if defined(GGML_USE_CUBLAS) || defined(GGML_USE_CLBLAST)
        const int n_gpu = std::min(n_gpu_layers, int(hparams.n_layer));

        LLAMA_LOG_INFO("%s: offloading %d repeating layers to GPU\n", __func__, n_gpu);
        if (n_gpu_layers > (int) hparams.n_layer) {
            LLAMA_LOG_INFO("%s: offloading non-repeating layers to GPU\n", __func__);
        }
        size_t vram_kv_cache = 0;

#ifdef GGML_USE_CUBLAS
        const int max_backend_supported_layers = hparams.n_layer + 3;
        const int max_offloadable_layers = low_vram ? hparams.n_layer + 1 : hparams.n_layer + 3;
        if (n_gpu_layers > (int) hparams.n_layer + 1) {
            if (low_vram) {
                LLAMA_LOG_INFO("%s: cannot offload v cache to GPU due to low VRAM option\n", __func__);
            } else {
                LLAMA_LOG_INFO("%s: offloading v cache to GPU\n", __func__);
                vram_kv_cache += hparams.kv_size() / 2;
            }
        }
        if (n_gpu_layers > (int) hparams.n_layer + 2) {
            if (low_vram) {
                LLAMA_LOG_WARN("%s: cannot offload k cache to GPU due to low VRAM option\n", __func__);
            } else {
                LLAMA_LOG_INFO("%s: offloading k cache to GPU\n", __func__);
                vram_kv_cache += hparams.kv_size() / 2;
            }
        }
#elif defined(GGML_USE_CLBLAST)
        const int max_backend_supported_layers = hparams.n_layer + 1;
        const int max_offloadable_layers = hparams.n_layer + 1;
#endif // GGML_USE_CUBLAS

        LLAMA_LOG_INFO("%s: offloaded %d/%d layers to GPU\n",
                __func__, std::min(n_gpu_layers, max_offloadable_layers), max_backend_supported_layers);
        LLAMA_LOG_INFO("%s: total VRAM used: %zu MB\n",
                __func__, (vram_weights + vram_scratch + vram_kv_cache + MB - 1) / MB); // round up
#else
        (void) n_gpu_layers;
#endif // defined(GGML_USE_CUBLAS) || defined(GGML_USE_CLBLAST)
    }

    // populate `tensors_by_name`
    for (int i = 0; i < ml->n_tensors; ++i) {
        struct ggml_tensor * cur = ggml_get_tensor(ctx, ml->get_tensor_name(i));
        model.tensors_by_name.emplace_back(ggml_get_name(cur), cur);
    }

    (void) tensor_split;
#if defined(GGML_USE_CUBLAS)
    {
        ggml_cuda_set_tensor_split(tensor_split);
    }
#endif

    ml->load_all_data(ctx, progress_callback, progress_callback_user_data, use_mlock ? &model.mlock_mmap : NULL);

    if (progress_callback) {
        progress_callback(1.0f, progress_callback_user_data);
    }

    model.mapping = std::move(ml->mapping);

    // loading time will be recalculate after the first eval, so
    // we take page faults deferred by mmap() into consideration
    model.t_load_us = ggml_time_us() - model.t_start_us;
}

static bool llama_model_load(
        const std::string & fname,
        llama_model & model,
        llama_vocab & vocab,
        int n_ctx,
        int n_batch,
        int n_gpu_layers,
        int main_gpu,
        const float * tensor_split,
        const bool mul_mat_q,
        float rope_freq_base,
        float rope_freq_scale,
        bool low_vram,
        ggml_type memory_type,
        bool use_mmap,
        bool use_mlock,
        bool vocab_only,
        llama_progress_callback progress_callback,
        void *progress_callback_user_data) {
    try {
        llama_model_load_internal(fname, model, vocab, n_ctx, n_batch, n_gpu_layers,
                                  main_gpu, tensor_split, mul_mat_q, rope_freq_base, rope_freq_scale, low_vram, memory_type,
                                  use_mmap, use_mlock, vocab_only, progress_callback, progress_callback_user_data);
        return true;
    } catch (const std::exception & err) {
        LLAMA_LOG_ERROR("error loading model: %s\n", err.what());
        return false;
    }
}

static struct ggml_cgraph * llama_build_graph(
         llama_context & lctx,
     const llama_token * tokens,
           const float * embd,
                   int   n_tokens,
                   int   n_past) {

    GGML_ASSERT((!tokens && embd) || (tokens && !embd)); // NOLINT

    const int N = n_tokens;

    const auto & model   = lctx.model;
    const auto & hparams = model.hparams;

    const auto & kv_self = lctx.kv_self;

    GGML_ASSERT(!!kv_self.ctx);

    const int64_t n_embd      = hparams.n_embd;
    const int64_t n_layer     = hparams.n_layer;
    const int64_t n_ctx       = hparams.n_ctx;
    const int64_t n_head      = hparams.n_head;
    const int64_t n_head_kv   = hparams.n_head_kv;
    const int64_t n_embd_head = hparams.n_embd_head();
    const int64_t n_embd_gqa  = hparams.n_embd_gqa();

    GGML_ASSERT(n_embd_head == hparams.n_rot);

    const float freq_base    = hparams.rope_freq_base;
    const float freq_scale   = hparams.rope_freq_scale;
    const float norm_rms_eps = hparams.f_norm_rms_eps;

    const int n_gpu_layers = model.n_gpu_layers;

    auto & mem_per_token = lctx.mem_per_token;
    auto & buf_compute   = lctx.buf_compute;

    struct ggml_init_params params = {
        /*.mem_size   =*/ buf_compute.size,
        /*.mem_buffer =*/ buf_compute.data,
        /*.no_alloc   =*/ false,
    };

#ifdef LLAMA_USE_ALLOCATOR
    params.no_alloc = true;
#endif

    struct ggml_context * ctx0 = ggml_init(params);

    ggml_cgraph * gf = ggml_new_graph(ctx0);

    struct ggml_tensor * cur;
    struct ggml_tensor * inpL;

    if (tokens) {
        struct ggml_tensor * inp_tokens = ggml_new_tensor_1d(ctx0, GGML_TYPE_I32, N);

#ifdef LLAMA_USE_ALLOCATOR
        ggml_allocr_alloc(lctx.alloc, inp_tokens);
        if (!ggml_allocr_is_measure(lctx.alloc)) {
            memcpy(inp_tokens->data, tokens, N*ggml_element_size(inp_tokens));
        }
#else
        memcpy(inp_tokens->data, tokens, N*ggml_element_size(inp_tokens));
#endif
        ggml_set_name(inp_tokens, "inp_tokens");

        inpL = ggml_get_rows(ctx0, model.tok_embeddings, inp_tokens);
    } else {
#ifdef GGML_USE_MPI
        GGML_ASSERT(false && "not implemented");
#endif

        inpL = ggml_new_tensor_2d(ctx0, GGML_TYPE_F32, n_embd, N);

#ifdef LLAMA_USE_ALLOCATOR
        ggml_allocr_alloc(lctx.alloc, inpL);
        if (!ggml_allocr_is_measure(lctx.alloc)) {
            memcpy(inpL->data, embd, N * n_embd * ggml_element_size(inpL));
        }
#else
        memcpy(inpL->data, embd, N * n_embd * ggml_element_size(inpL));
#endif
    }

    const int i_gpu_start = n_layer - n_gpu_layers;
    (void) i_gpu_start;

    // offload functions set the tensor output backend to GPU
    // tensors are GPU-accelerated if any input or the output has been offloaded
    //
    // with the low VRAM option VRAM scratch is disabled in llama_load_model_internal
    // in that case ggml_cuda_assign_buffers has no effect
    offload_func_t offload_func_nr = llama_nop; // nr = non-repeating
    offload_func_t offload_func_kq = llama_nop;
    offload_func_t offload_func_v  = llama_nop;

#ifdef GGML_USE_CUBLAS
    if (n_gpu_layers > n_layer) {
        offload_func_nr = ggml_cuda_assign_buffers;
    }
    if (n_gpu_layers > n_layer + 1) {
        offload_func_v  = ggml_cuda_assign_buffers;
    }
    if (n_gpu_layers > n_layer + 2) {
        offload_func_kq = ggml_cuda_assign_buffers;
    }
#endif // GGML_USE_CUBLAS

    struct ggml_tensor * KQ_scale = ggml_new_tensor_1d(ctx0, GGML_TYPE_F32, 1);
#ifdef LLAMA_USE_ALLOCATOR
    ggml_allocr_alloc(lctx.alloc, KQ_scale);
    if (!ggml_allocr_is_measure(lctx.alloc)) {
        ggml_set_f32(KQ_scale, 1.0f/sqrtf(float(n_embd)/n_head));
    }
#else
    ggml_set_f32(KQ_scale, 1.0f/sqrtf(float(n_embd)/n_head));
#endif
    ggml_set_name(KQ_scale, "1/sqrt(n_embd_head)");

    for (int il = 0; il < n_layer; ++il) {
        ggml_format_name(inpL, "layer_inp_%d", il);

        offload_func_t offload_func = llama_nop;

#ifdef GGML_USE_CUBLAS
        if (il >= i_gpu_start) {
            offload_func = ggml_cuda_assign_buffers;
        }
#endif // GGML_USE_CUBLAS

        struct ggml_tensor * inpSA = inpL;

        lctx.use_buf(ctx0, 0);

        // norm
        {
            cur = ggml_rms_norm(ctx0, inpL, norm_rms_eps);
            offload_func(cur);
            ggml_set_name(cur, "rms_norm_0");

            // cur = cur*attention_norm(broadcasted)
            cur = ggml_mul(ctx0, cur, model.layers[il].attention_norm);
            offload_func(cur);
            ggml_set_name(cur, "attention_norm_0");
        }

        // self-attention
        {
            // compute Q and K and RoPE them
            struct ggml_tensor * tmpk = ggml_mul_mat(ctx0, model.layers[il].wk, cur);
            offload_func_kq(tmpk);
            ggml_set_name(tmpk, "tmpk");

            struct ggml_tensor * tmpq = ggml_mul_mat(ctx0, model.layers[il].wq, cur);
            offload_func_kq(tmpq);
            ggml_set_name(tmpq, "tmpq");

            struct ggml_tensor * Kcur = ggml_rope_custom_inplace(ctx0, ggml_reshape_3d(ctx0, tmpk, n_embd_head, n_head_kv, N), n_past, n_embd_head, 0, 0, freq_base, freq_scale);
            offload_func_kq(Kcur);
            ggml_set_name(Kcur, "Kcur");

            struct ggml_tensor * Qcur = ggml_rope_custom_inplace(ctx0, ggml_reshape_3d(ctx0, tmpq, n_embd_head, n_head, N),    n_past, n_embd_head, 0, 0, freq_base, freq_scale);
            offload_func_kq(Qcur);
            ggml_set_name(Qcur, "Qcur");

            // store key and value to memory
            {
                // compute the transposed [N, n_embd] V matrix

                struct ggml_tensor * tmpv = ggml_mul_mat(ctx0, model.layers[il].wv, cur);
                offload_func_v(tmpv);
                ggml_set_name(tmpv, "tmpv");

                struct ggml_tensor * Vcur = ggml_transpose(ctx0, ggml_reshape_2d(ctx0, tmpv, n_embd_gqa, N));
                offload_func_v(Vcur);
                ggml_set_name(Vcur, "Vcur");

                struct ggml_tensor * k = ggml_view_1d(ctx0, kv_self.k, N*n_embd_gqa, (ggml_element_size(kv_self.k)*n_embd_gqa)*(il*n_ctx + n_past));
                offload_func_kq(k);
                ggml_set_name(k, "k");

                struct ggml_tensor * v = ggml_view_2d(ctx0, kv_self.v, N, n_embd_gqa,
                        (   n_ctx)*ggml_element_size(kv_self.v),
                        (il*n_ctx)*ggml_element_size(kv_self.v)*n_embd_gqa + n_past*ggml_element_size(kv_self.v));
                offload_func_v(v);
                ggml_set_name(v, "v");

                // important: storing RoPE-ed version of K in the KV cache!
                ggml_build_forward_expand(gf, ggml_cpy(ctx0, Kcur, k));
                ggml_build_forward_expand(gf, ggml_cpy(ctx0, Vcur, v));
            }

            struct ggml_tensor * Q =
                ggml_permute(ctx0,
                        Qcur,
                        0, 2, 1, 3);
            offload_func_kq(Q);
            ggml_set_name(Q, "Q");

            struct ggml_tensor * K =
                ggml_view_3d(ctx0, kv_self.k,
                        n_embd_head, n_past + N, n_head_kv,
                        ggml_element_size(kv_self.k)*n_embd_gqa,
                        ggml_element_size(kv_self.k)*n_embd_head,
                        ggml_element_size(kv_self.k)*n_embd_gqa*n_ctx*il);
            offload_func_kq(K);
            ggml_set_name(K, "K");

            // K * Q
            struct ggml_tensor * KQ = ggml_mul_mat(ctx0, K, Q);
            offload_func_kq(KQ);
            ggml_set_name(KQ, "KQ");

            // KQ_scaled = KQ / sqrt(n_embd_head)
            // KQ_scaled shape [n_past + N, N, n_head, 1]
            struct ggml_tensor * KQ_scaled = ggml_scale_inplace(ctx0, KQ, KQ_scale);
            offload_func_kq(KQ_scaled);
            ggml_set_name(KQ_scaled, "KQ_scaled");

            // KQ_masked = mask_past(KQ_scaled)
            struct ggml_tensor * KQ_masked = ggml_diag_mask_inf_inplace(ctx0, KQ_scaled, n_past);
            offload_func_kq(KQ_masked);
            ggml_set_name(KQ_masked, "KQ_masked");

            // KQ = soft_max(KQ_masked)
            struct ggml_tensor * KQ_soft_max = ggml_soft_max_inplace(ctx0, KQ_masked);
            offload_func_v(KQ_soft_max);
            ggml_set_name(KQ_soft_max, "KQ_soft_max");

            // split cached V into n_head heads
            struct ggml_tensor * V =
                ggml_view_3d(ctx0, kv_self.v,
                        n_past + N, n_embd_head, n_head_kv,
                        ggml_element_size(kv_self.v)*n_ctx,
                        ggml_element_size(kv_self.v)*n_ctx*n_embd_head,
                        ggml_element_size(kv_self.v)*n_ctx*n_embd_gqa*il);
            offload_func_v(V);
            ggml_set_name(V, "V");

#if 1
            struct ggml_tensor * KQV = ggml_mul_mat(ctx0, V, KQ_soft_max);
            offload_func_v(KQV);
            ggml_set_name(KQV, "KQV");
#else
            // make V contiguous in memory to speed up the matmul, however we waste time on the copy
            // on M1 this is faster for the perplexity computation, but ~5% slower for the single-token generation
            // is there a better way?
            struct ggml_tensor * V_cont = ggml_cpy(ctx0, V, ggml_new_tensor_3d(ctx0, kv_self.v->type, n_past + N, n_embd_head, n_head));
            struct ggml_tensor * KQV = ggml_mul_mat(ctx0, V_cont, KQ_soft_max);
#endif

            // KQV_merged = KQV.permute(0, 2, 1, 3)
            struct ggml_tensor * KQV_merged = ggml_permute(ctx0, KQV, 0, 2, 1, 3);
            offload_func_v(KQV_merged);
            ggml_set_name(KQV_merged, "KQV_merged");

            // cur = KQV_merged.contiguous().view(n_embd, N)
            cur = ggml_cpy(ctx0,
                    KQV_merged,
                    ggml_new_tensor_2d(ctx0, GGML_TYPE_F32, n_embd, N));
            offload_func_v(cur);
            ggml_set_name(cur, "KQV_merged_contiguous");

            // projection (no bias)
            cur = ggml_mul_mat(ctx0,
                    model.layers[il].wo,
                    cur);
            offload_func(cur);
            ggml_set_name(cur, "result_wo");
        }

        lctx.use_buf(ctx0, 1);

        struct ggml_tensor * inpFF = ggml_add(ctx0, cur, inpSA);
        offload_func(inpFF);
        ggml_set_name(inpFF, "inpFF");

        // feed-forward network
        {
            // norm
            {
                cur = ggml_rms_norm(ctx0, inpFF, norm_rms_eps);
                offload_func(cur);
                ggml_set_name(cur, "rms_norm_1");

                // cur = cur*ffn_norm(broadcasted)
                cur = ggml_mul(ctx0, cur, model.layers[il].ffn_norm);
                offload_func(cur);
                ggml_set_name(cur, "ffn_norm");
            }

            struct ggml_tensor * tmp = ggml_mul_mat(ctx0,
                    model.layers[il].w3,
                    cur);
            offload_func(tmp);
            ggml_set_name(tmp, "result_w3");

            cur = ggml_mul_mat(ctx0,
                    model.layers[il].w1,
                    cur);
            offload_func(cur);
            ggml_set_name(cur, "result_w1");

            // SILU activation
            cur = ggml_silu(ctx0, cur);
            offload_func(cur);
            ggml_set_name(cur, "silu");

            cur = ggml_mul(ctx0, cur, tmp);
            offload_func(cur);
            ggml_set_name(cur, "silu_x_result_w3");

            cur = ggml_mul_mat(ctx0,
                    model.layers[il].w2,
                    cur);
            offload_func(cur);
            ggml_set_name(cur, "result_w2");
        }

        cur = ggml_add(ctx0, cur, inpFF);
        offload_func(cur);
        ggml_set_name(cur, "inpFF_+_result_w2");

        // input for next layer
        inpL = cur;
    }

    lctx.use_buf(ctx0, 0);

    // norm
    {
        cur = ggml_rms_norm(ctx0, inpL, norm_rms_eps);
        offload_func_nr(cur);
        ggml_set_name(cur, "rms_norm_2");

        // cur = cur*norm(broadcasted)
        cur = ggml_mul(ctx0, cur, model.norm);
        // offload_func_nr(cur); // TODO CPU + GPU mirrored backend
        ggml_set_name(cur, "result_norm");
    }

    // lm_head
    cur = ggml_mul_mat(ctx0, model.output, cur);
    ggml_set_name(cur, "result_output");

    lctx.use_buf(ctx0, -1);

    // logits -> probs
    //cur = ggml_soft_max_inplace(ctx0, cur);

    ggml_build_forward_expand(gf, cur);

    if (mem_per_token == 0) {
        mem_per_token = ggml_used_mem(ctx0)/N;
    }

#if 0
    LLAMA_LOG_INFO("\n%s: used_mem: eval ctx %.3f MB, scratch %.3f MB %.3f MB, work buf %.3f MB, n_past = %d, N = %d\n", __func__,
            ggml_used_mem(ctx0)/1024.0/1024.0,
            lctx.get_buf_max_mem(0)/1024.0/1024.0,
            lctx.get_buf_max_mem(1)/1024.0/1024.0,
            lctx.work_buffer.size()/1024.0/1024.0,
            n_past, N);
#endif

    ggml_free(ctx0);

    return gf;
}

// evaluate the transformer
//
//   - lctx:      llama context
//   - tokens:    new batch of tokens to process
//   - embd       embeddings input
//   - n_tokens   number of tokens
//   - n_past:    the context size so far
//   - n_threads: number of threads to use
//
static bool llama_eval_internal(
         llama_context & lctx,
     const llama_token * tokens,
           const float * embd,
                   int   n_tokens,
                   int   n_past,
                   int   n_threads,
            const char * cgraph_fname) {

    GGML_ASSERT((!tokens && embd) || (tokens && !embd)); // NOLINT

    LLAMA_ASSERT(n_tokens > 0);
    LLAMA_ASSERT(n_past >= 0);
    LLAMA_ASSERT(n_threads > 0);
    // TODO: keep the values of n_batch and n_ctx
    // LLAMA_ASSERT(n_tokens <= n_batch);
    // LLAMA_ASSERT(n_past + n_tokens <= n_ctx);

    const int64_t t_start_us = ggml_time_us();

#ifdef GGML_USE_MPI
    ggml_mpi_eval_init(lctx.ctx_mpi, &n_tokens, &n_past, &n_threads);
#endif

    const int N = n_tokens;

    const auto & model   = lctx.model;
    const auto & hparams = model.hparams;

    const auto & kv_self = lctx.kv_self;

    GGML_ASSERT(!!kv_self.ctx);

    const int64_t n_embd      = hparams.n_embd;
    const int64_t n_vocab     = hparams.n_vocab;

#ifdef LLAMA_USE_ALLOCATOR
    ggml_allocr_reset(lctx.alloc);
#endif

    ggml_cgraph * gf = llama_build_graph(lctx, tokens, embd, n_tokens, n_past);

#ifdef LLAMA_USE_ALLOCATOR
    ggml_allocr_alloc_graph(lctx.alloc, gf);
#endif

    // LLAMA_LOG_INFO("graph build time: %.3f ms (%d nodes, %d leafs)\n", (ggml_time_us() - t_start_us)/1000.0, gf->n_nodes, gf->n_leafs);

    // for big prompts, if BLAS is enabled, it is better to use only one thread
    // otherwise, the threads are spin-lock waiting for the BLAS calls and are degrading the performance
    n_threads = N >= 32 && ggml_cpu_has_blas() && !ggml_cpu_has_gpublas() ? 1 : n_threads;

    struct ggml_tensor * res = gf->nodes[gf->n_nodes - 1];
    struct ggml_tensor * embeddings = gf->nodes[gf->n_nodes - 2];

    GGML_ASSERT(strcmp(res->name, "result_output") == 0);
    GGML_ASSERT(strcmp(embeddings->name, "result_norm") == 0);

#if GGML_USE_MPI
    const int64_t n_layer = hparams.n_layer;
    ggml_mpi_graph_compute_pre(lctx.ctx_mpi, gf, n_layer);
#endif

#ifdef GGML_USE_METAL
    if (lctx.ctx_metal) {
        ggml_metal_set_n_cb     (lctx.ctx_metal, n_threads);
        ggml_metal_graph_compute(lctx.ctx_metal, gf);
        ggml_metal_get_tensor   (lctx.ctx_metal, res);
        if (!lctx.embedding.empty()) {
            ggml_metal_get_tensor(lctx.ctx_metal, embeddings);
        }
    } else {
        ggml_graph_compute_helper(lctx.work_buffer, gf, n_threads);
    }
#else
    ggml_graph_compute_helper(lctx.work_buffer, gf, n_threads);
#endif

#if GGML_USE_MPI
    ggml_mpi_graph_compute_post(lctx.ctx_mpi, gf, n_layer);
#endif

    // update kv token count
    lctx.kv_self.n = n_past + N;

    if (cgraph_fname) {
        ggml_graph_export(gf, cgraph_fname);
    }

#ifdef GGML_PERF
    // print timing information per ggml operation (for debugging purposes)
    // requires GGML_PERF to be defined
    ggml_graph_print(gf);
#endif

    // plot the computation graph in dot format (for debugging purposes)
    //if (n_past%100 == 0) {
    //    ggml_graph_dump_dot(gf, NULL, "llama.dot");
    //}

    // extract logits
    {
        auto & logits_out = lctx.logits;

        if (lctx.logits_all) {
            logits_out.resize(n_vocab * N);
            memcpy(logits_out.data(), (float *) ggml_get_data(res), sizeof(float)*n_vocab*N);
        } else {
            // return result for just the last token
            logits_out.resize(n_vocab);
            memcpy(logits_out.data(), (float *) ggml_get_data(res) + (n_vocab*(N-1)), sizeof(float)*n_vocab);
        }
    }

    // extract embeddings
    if (!lctx.embedding.empty()) {
        auto & embedding_out = lctx.embedding;

        embedding_out.resize(n_embd);
        memcpy(embedding_out.data(), (float *) ggml_get_data(embeddings) + (n_embd*(N - 1)), sizeof(float)*n_embd);
    }

    // measure the performance only for the single-token evals
    if (N == 1) {
        lctx.t_eval_us += ggml_time_us() - t_start_us;
        lctx.n_eval++;
    }
    else if (N > 1) {
        lctx.t_p_eval_us += ggml_time_us() - t_start_us;
        lctx.n_p_eval += N;
    }

    return true;
}

//
// tokenizer
//

static std::string llama_vocab_type(const llama_vocab & vocab) {
    return vocab.token_to_id.size() == 32000 ? "spm": "bpe";
}

static bool llama_is_normal_token(const llama_vocab & vocab, llama_token token) {
    if (llama_vocab_type(vocab) == "spm") {
        return token >= 259;
    }

    if (llama_vocab_type(vocab) == "bpe") {
        return token >= 95;
    }

    return false;
}

static bool llama_is_unknown_token(const llama_vocab & vocab, llama_token token) {
    if (llama_vocab_type(vocab) == "spm") {
        return token == 0;
    }

    // TODO: improve?
    return false;
}

static bool llama_is_control_token(const llama_vocab & vocab, llama_token token) {
    if (llama_vocab_type(vocab) == "spm") {
        return token == 1 || token == 2;
    }

    // TODO: improve?
    return false;
}

static bool llama_is_bos_token(const llama_vocab & vocab, llama_token token) {
    if (llama_vocab_type(vocab) == "spm") {
        return token == 1;
    }

    // TODO: improve?
    return false;
}

static bool llama_is_eos_token(const llama_vocab & vocab, llama_token token) {
    if (llama_vocab_type(vocab) == "spm") {
        return token == 2;
    }

    // TODO: improve?
    return false;
}

static bool llama_is_user_defined_token(const llama_vocab & vocab, llama_token token) {
    GGML_UNUSED(vocab);
    GGML_UNUSED(token);
    // TODO: improve?
    return false;
}

static bool llama_is_unused_token(const llama_vocab & vocab, llama_token token) {
    GGML_UNUSED(vocab);
    GGML_UNUSED(token);
    // TODO: improve?
    return false;
}

static bool llama_is_byte_token(const llama_vocab & vocab, llama_token token) {
    if (llama_vocab_type(vocab) == "spm") {
        return 3 <= token && token < 259;
    }

    if (llama_vocab_type(vocab) == "bpe") {
        return 1 <= token && token < 95;
    }

    return false;
}

static uint8_t llama_byte_to_char(const llama_vocab & vocab, uint8_t byte) {
    if (llama_vocab_type(vocab) == "spm") {
        return byte - 3;
    }

    if (llama_vocab_type(vocab) == "bpe") {
        return byte + 32;
    }

    return false;
}

static uint8_t llama_char_to_byte(const llama_vocab & vocab, uint8_t ch) {
    if (llama_vocab_type(vocab) == "spm") {
        return ch + 3;
    }

    if (llama_vocab_type(vocab) == "bpe") {
        return ch - 32;
    }

    return false;
}

static std::string llama_escape_whitespace(const std::string& text) {
    std::string result;
    bool escaping = false;
    result += "\xe2\x96\x81";
    for (size_t offs = 0; offs < text.length(); ++offs) {
        if (text[offs] == ' ') {
            if (!escaping) {
                result += "\xe2\x96\x81";
                escaping = true;
            }
        }
        else {
            escaping = false;
            result += text[offs];
        }
    }
    return result;
}

static std::string llama_unescape_whitespace(const std::string& word) {
    if (word.length() >= 3 && word.substr(0, 3) == "\xe2\x96\x81") {
        return std::string(" ") + word.substr(3);
    }
    return word;
}

static size_t utf8_len(char src) {
    const size_t lookup[] = { 1, 1, 1, 1, 1, 1, 1, 1, 1, 1, 1, 1, 2, 2, 3, 4 };
    uint8_t highbits = static_cast<uint8_t>(src) >> 4;
    return lookup[highbits];
}

struct llama_sp_symbol {
    using index = int;
    index prev;
    index next;
    const char * text;
    size_t n;
};

static_assert(std::is_trivially_copyable<llama_sp_symbol>::value, "llama_sp_symbol is not trivially copyable");

struct llama_sp_bigram {
    struct comparator {
        bool operator()(llama_sp_bigram & l, llama_sp_bigram & r) {
            return (l.score < r.score) || (l.score == r.score && l.left > r.left);
        }
    };
    using queue_storage = std::vector<llama_sp_bigram>;
    using queue = std::priority_queue<llama_sp_bigram, queue_storage, comparator>;
    llama_sp_symbol::index left;
    llama_sp_symbol::index right;
    float score;
    size_t size;
};

// original implementation:
// https://github.com/ggerganov/llama.cpp/commit/074bea2eb1f1349a0118239c4152914aecaa1be4
struct llama_tokenizer {
    llama_tokenizer(const llama_vocab & vocab): vocab_(vocab) {}

    void tokenize(const std::string & text, std::vector<llama_vocab::id> & output) {
        // split string into utf8 chars
        int index = 0;
        size_t offs = 0;
        while (offs < text.size()) {
            llama_sp_symbol sym;
            size_t len = utf8_len(text[offs]);
            GGML_ASSERT(offs + len <= text.size());
            sym.text = text.c_str() + offs;
            sym.n = len;
            offs += len;
            sym.prev = index - 1;
            sym.next = offs == text.size() ? -1 : index + 1;
            index++;
            symbols_.emplace_back(sym);
        }

        // seed the work queue with all possible 2-character tokens.
        for (size_t i = 1; i < symbols_.size(); ++i) {
            try_add_bigram(i - 1, i);
        }

        // keep substituting the highest frequency pairs for as long as we can.
        while (!work_queue_.empty()) {
            auto bigram = work_queue_.top();
            work_queue_.pop();

            auto & left_sym = symbols_[bigram.left];
            auto & right_sym = symbols_[bigram.right];

            // if one of the symbols already got merged, skip it.
            if (left_sym.n == 0 || right_sym.n == 0 ||
                left_sym.n + right_sym.n != bigram.size) {
                continue;
            }

            // merge the right sym into the left one
            left_sym.n += right_sym.n;
            right_sym.n = 0;

            //LLAMA_LOG_INFO("left = '%*s' size = %zu\n", (int) left_sym.n, left_sym.text, bigram.size);

            // remove the right sym from the chain
            left_sym.next = right_sym.next;
            if (right_sym.next >= 0) {
                symbols_[right_sym.next].prev = bigram.left;
            }

            // find more substitutions
            try_add_bigram(left_sym.prev, bigram.left);
            try_add_bigram(bigram.left, left_sym.next);
        }

        for (int i = 0; i != -1; i = symbols_[i].next) {
            auto & symbol = symbols_[i];
            resegment(symbol, output);
        }
    }

private:
    void resegment(llama_sp_symbol &symbol, std::vector<llama_vocab::id> &output) {
        auto text = std::string(symbol.text, symbol.n);
        auto token = vocab_.token_to_id.find(text);

        // Do we need to support is_unused?
        if (token != vocab_.token_to_id.end()) {
            output.push_back((*token).second);
            return;
        }

        const auto p = rev_merge.find(text);

        if (p == rev_merge.end()) {
            // output any symbols that did not form tokens as bytes.
            for (int j = 0; j < (int)symbol.n; ++j) {
                llama_vocab::id token_id = llama_char_to_byte(vocab_, symbol.text[j]);
                output.push_back(token_id);
            }
            return;
        }

        resegment(symbols_[p->second.first], output);
        resegment(symbols_[p->second.second], output);
    }

    void try_add_bigram(int left, int right) {
        if (left == -1 || right == -1) {
            return;
        }

        const std::string text = std::string(symbols_[left].text, symbols_[left].n + symbols_[right].n);
        auto token = vocab_.token_to_id.find(text);

        if (token == vocab_.token_to_id.end()) {
            return;
        }

        if (static_cast<size_t>((*token).second) >= vocab_.id_to_token.size()) {
            return;
        }

        const auto &tok_score = vocab_.id_to_token[(*token).second];

        llama_sp_bigram bigram;
        bigram.left = left;
        bigram.right = right;
        bigram.score = tok_score.score;
        bigram.size = text.size();
        work_queue_.push(bigram);

        // Do we need to support is_unused?
        rev_merge[text] = std::make_pair(left, right);
    }

    const llama_vocab & vocab_;
    std::vector<llama_sp_symbol> symbols_;
    llama_sp_bigram::queue work_queue_;
    std::map<std::string, std::pair<int, int> > rev_merge;
};

static std::vector<llama_vocab::id> llama_tokenize_internal(const llama_vocab & vocab, const std::string & raw_text, bool bos, bool escape) {
    llama_tokenizer tokenizer(vocab);
    std::vector<llama_vocab::id> output;

    if (raw_text.empty()) {
        return output;
    }

    if (bos) {
        output.push_back(llama_token_bos());
    }

    std::string text;
    if (escape) {
        text = llama_escape_whitespace(raw_text);
    } else {
        text = raw_text;
    }

    tokenizer.tokenize(text, output);
    return output;
}

//
// grammar - internal
//

struct llama_partial_utf8 {
    uint32_t value;    // bit value so far (unshifted)
    int      n_remain; // num bytes remaining; -1 indicates invalid sequence
};

struct llama_grammar {
    const std::vector<std::vector<llama_grammar_element>>   rules;
    std::vector<std::vector<const llama_grammar_element *>> stacks;

    // buffer for partially generated UTF-8 sequence from accepted tokens
    llama_partial_utf8                                      partial_utf8;
};

struct llama_grammar_candidate {
    size_t               index;
    const uint32_t     * code_points;
    llama_partial_utf8   partial_utf8;
};

// Decodes a UTF-8 string which may end in an incomplete sequence. Adds a terminating 0 for use as
// pointer. If an invalid sequence is encountered, returns `llama_partial_utf8.n_remain == -1`.
std::pair<std::vector<uint32_t>, llama_partial_utf8> decode_utf8(
        const char         * src,
        llama_partial_utf8   partial_start) {
    static const int      lookup[] = { 1, 1, 1, 1, 1, 1, 1, 1, 0, 0, 0, 0, 2, 2, 3, 4 };
    const char          * pos      = src;
    std::vector<uint32_t> code_points;
    uint32_t              value    = partial_start.value;
    int                   n_remain = partial_start.n_remain;

    // continue previous decode, if applicable
    while (*pos != 0 && n_remain > 0) {
        uint8_t next_byte = static_cast<uint8_t>(*pos);
        if ((next_byte >> 6) != 2) {
            // invalid sequence, abort
            code_points.push_back(0);
            return std::make_pair(std::move(code_points), llama_partial_utf8{ 0, -1 });
        }
        value = (value << 6) + (next_byte & 0x3F);
        ++pos;
        --n_remain;
    }

    if (partial_start.n_remain > 0 && n_remain == 0) {
        code_points.push_back(value);
    }

    // decode any subsequent utf-8 sequences, which may end in an incomplete one
    while (*pos != 0) {
        uint8_t  first_byte = static_cast<uint8_t>(*pos);
        uint8_t  highbits   = first_byte >> 4;
                 n_remain   = lookup[highbits] - 1;

        if (n_remain < 0) {
            // invalid sequence, abort
            code_points.clear();
            code_points.push_back(0);
            return std::make_pair(std::move(code_points), llama_partial_utf8{ 0, n_remain });
        }

        uint8_t  mask       = (1 << (7 - n_remain)) - 1;
                 value      = first_byte & mask;
        ++pos;
        while (*pos != 0 && n_remain > 0) {
            value = (value << 6) + (static_cast<uint8_t>(*pos) & 0x3F);
            ++pos;
            --n_remain;
        }
        if (n_remain == 0) {
            code_points.push_back(value);
        }
    }
    code_points.push_back(0);

    return std::make_pair(std::move(code_points), llama_partial_utf8{ value, n_remain });
}

// returns true iff pos points to the end of one of the definitions of a rule
static bool llama_grammar_is_end_of_sequence(const llama_grammar_element * pos) {
    switch (pos->type) {
        case LLAMA_GRETYPE_END: return true;  // NOLINT
        case LLAMA_GRETYPE_ALT: return true;  // NOLINT
        default:                return false;
    }
}

// returns true iff chr satisfies the char range at pos (regular or inverse range)
// asserts that pos is pointing to a char range element
static std::pair<bool, const llama_grammar_element *> llama_grammar_match_char(
        const llama_grammar_element * pos,
        const uint32_t                chr) {

    bool found            = false;
    bool is_positive_char = pos->type == LLAMA_GRETYPE_CHAR;
    GGML_ASSERT(is_positive_char || pos->type == LLAMA_GRETYPE_CHAR_NOT); // NOLINT

    do {
        if (pos[1].type == LLAMA_GRETYPE_CHAR_RNG_UPPER) {
            // inclusive range, e.g. [a-z]
            found = found || (pos->value <= chr && chr <= pos[1].value);
            pos += 2;
        } else {
            // exact char match, e.g. [a] or "a"
            found = found || pos->value == chr;
            pos += 1;
        }
    } while (pos->type == LLAMA_GRETYPE_CHAR_ALT);

    return std::make_pair(found == is_positive_char, pos);
}

// returns true iff some continuation of the given partial UTF-8 sequence could satisfy the char
// range at pos (regular or inverse range)
// asserts that pos is pointing to a char range element
static bool llama_grammar_match_partial_char(
        const llama_grammar_element * pos,
        const llama_partial_utf8      partial_utf8) {

    bool is_positive_char = pos->type == LLAMA_GRETYPE_CHAR;
    GGML_ASSERT(is_positive_char || pos->type == LLAMA_GRETYPE_CHAR_NOT);

    uint32_t partial_value = partial_utf8.value;
    int      n_remain      = partial_utf8.n_remain;

    // invalid sequence or 7-bit char split across 2 bytes (overlong)
    if (n_remain < 0 || (n_remain == 1 && partial_value < 2)) {
        return false;
    }

    // range of possible code points this partial UTF-8 sequence could complete to
    uint32_t low  = partial_value << (n_remain * 6);
    uint32_t high = low | ((1 << (n_remain * 6)) - 1);

    if (low == 0) {
        if (n_remain == 2) {
            low = 1 << 11;
        } else if (n_remain == 3) {
            low = 1 << 16;
        }
    }

    do {
        if (pos[1].type == LLAMA_GRETYPE_CHAR_RNG_UPPER) {
            // inclusive range, e.g. [a-z]
            if (pos->value <= high && low <= pos[1].value) {
                return is_positive_char;
            }
            pos += 2;
        } else {
            // exact char match, e.g. [a] or "a"
            if (low <= pos->value && pos->value <= high) {
                return is_positive_char;
            }
            pos += 1;
        }
    } while (pos->type == LLAMA_GRETYPE_CHAR_ALT);

    return !is_positive_char;
}


// transforms a grammar pushdown stack into N possible stacks, all ending
// at a character range (terminal element)
static void llama_grammar_advance_stack(
        const std::vector<std::vector<llama_grammar_element>>   & rules,
        const std::vector<const llama_grammar_element *>        & stack,
        std::vector<std::vector<const llama_grammar_element *>> & new_stacks) {

    if (stack.empty()) {
        new_stacks.push_back(stack);
        return;
    }

    const llama_grammar_element * pos = stack.back();

    switch (pos->type) {
        case LLAMA_GRETYPE_RULE_REF: {
            const size_t                  rule_id = static_cast<size_t>(pos->value);
            const llama_grammar_element * subpos  = rules[rule_id].data();
            do {
                // init new stack without the top (pos)
                std::vector<const llama_grammar_element *> new_stack(stack.begin(), stack.end() - 1);
                if (!llama_grammar_is_end_of_sequence(pos + 1)) {
                    // if this rule ref is followed by another element, add that to stack
                    new_stack.push_back(pos + 1);
                }
                if (!llama_grammar_is_end_of_sequence(subpos)) {
                    // if alternate is nonempty, add to stack
                    new_stack.push_back(subpos);
                }
                llama_grammar_advance_stack(rules, new_stack, new_stacks);
                while (!llama_grammar_is_end_of_sequence(subpos)) {
                    // scan to end of alternate def
                    subpos++;
                }
                if (subpos->type == LLAMA_GRETYPE_ALT) {
                    // there's another alternate def of this rule to process
                    subpos++;
                } else {
                    break;
                }
            } while (true);
            break;
        }
        case LLAMA_GRETYPE_CHAR:
        case LLAMA_GRETYPE_CHAR_NOT:
            new_stacks.push_back(stack);
            break;
        default:
            // end of alternate (LLAMA_GRETYPE_END, LLAMA_GRETYPE_ALT) or middle of char range
            // (LLAMA_GRETYPE_CHAR_ALT, LLAMA_GRETYPE_CHAR_RNG_UPPER); stack should never be left on
            // those
            GGML_ASSERT(false);
    }
}

// takes a set of possible pushdown stacks on a grammar, which are required to
// be positioned at a character range (see `llama_grammar_advance_stack`), and
// produces the N possible stacks if the given char is accepted at those
// positions
static std::vector<std::vector<const llama_grammar_element *>> llama_grammar_accept(
        const std::vector<std::vector<llama_grammar_element>>         & rules,
        const std::vector<std::vector<const llama_grammar_element *>> & stacks,
        const uint32_t                                                  chr) {

    std::vector<std::vector<const llama_grammar_element *>> new_stacks;

    for (const auto & stack : stacks) {
        if (stack.empty()) {
            continue;
        }

        auto match = llama_grammar_match_char(stack.back(), chr);
        if (match.first) {
            const llama_grammar_element * pos = match.second;

            // update top of stack to next element, if any
            std::vector<const llama_grammar_element *> new_stack(stack.begin(), stack.end() - 1);
            if (!llama_grammar_is_end_of_sequence(pos)) {
                new_stack.push_back(pos);
            }
            llama_grammar_advance_stack(rules, new_stack, new_stacks);
        }
    }

    return new_stacks;
}

static std::vector<llama_grammar_candidate> llama_grammar_reject_candidates(
        const std::vector<std::vector<llama_grammar_element>>         & rules,
        const std::vector<std::vector<const llama_grammar_element *>> & stacks,
        const std::vector<llama_grammar_candidate>                    & candidates);

static std::vector<llama_grammar_candidate> llama_grammar_reject_candidates_for_stack(
        const std::vector<std::vector<llama_grammar_element>> & rules,
        const std::vector<const llama_grammar_element *>      & stack,
        const std::vector<llama_grammar_candidate>            & candidates) {

    std::vector<llama_grammar_candidate> rejects;

    if (stack.empty()) {
        for (auto tok : candidates) {
            if (*tok.code_points != 0 || tok.partial_utf8.n_remain != 0) {
                rejects.push_back(tok);
            }
        }
        return rejects;
    }

    const llama_grammar_element * stack_pos = stack.back();

    std::vector<llama_grammar_candidate> next_candidates;
    for (auto tok : candidates) {
        if (*tok.code_points == 0) {
            // reached end of full codepoints in token, reject iff it ended in a partial sequence
            // that cannot satisfy this position in grammar
            if (tok.partial_utf8.n_remain != 0 &&
                    !llama_grammar_match_partial_char(stack_pos, tok.partial_utf8)) {
                rejects.push_back(tok);
            }
        } else if (llama_grammar_match_char(stack_pos, *tok.code_points).first) {
            next_candidates.push_back({ tok.index, tok.code_points + 1, tok.partial_utf8 });
        } else {
            rejects.push_back(tok);
        }
    }

    const auto * stack_pos_after = llama_grammar_match_char(stack_pos, 0).second;

    // update top of stack to next element, if any
    std::vector<const llama_grammar_element *> stack_after(stack.begin(), stack.end() - 1);
    if (!llama_grammar_is_end_of_sequence(stack_pos_after)) {
        stack_after.push_back(stack_pos_after);
    }
    std::vector<std::vector<const llama_grammar_element *>> next_stacks;
    llama_grammar_advance_stack(rules, stack_after, next_stacks);

    auto next_rejects = llama_grammar_reject_candidates(rules, next_stacks, next_candidates);
    for (auto tok : next_rejects) {
        rejects.push_back({ tok.index, tok.code_points - 1, tok.partial_utf8 });
    }

    return rejects;
}

static std::vector<llama_grammar_candidate> llama_grammar_reject_candidates(
        const std::vector<std::vector<llama_grammar_element>>         & rules,
        const std::vector<std::vector<const llama_grammar_element *>> & stacks,
        const std::vector<llama_grammar_candidate>                    & candidates) {
    GGML_ASSERT(!stacks.empty()); // REVIEW

    if (candidates.empty()) {
        return std::vector<llama_grammar_candidate>();
    }

    auto rejects = llama_grammar_reject_candidates_for_stack(rules, stacks.front(), candidates);

    for (size_t i = 1, size = stacks.size(); i < size; ++i) {
        rejects = llama_grammar_reject_candidates_for_stack(rules, stacks[i], rejects);
    }
    return rejects;
}

//
// grammar - external
//

struct llama_grammar * llama_grammar_init(
            const llama_grammar_element ** rules,
                                 size_t    n_rules,
                                 size_t    start_rule_index) {
    const llama_grammar_element * pos;

    // copy rule definitions into vectors
    std::vector<std::vector<llama_grammar_element>> vec_rules(n_rules);
    for (size_t i = 0; i < n_rules; i++) {
        for (pos = rules[i]; pos->type != LLAMA_GRETYPE_END; pos++) {
            vec_rules[i].push_back(*pos);
        }
        vec_rules[i].push_back({LLAMA_GRETYPE_END, 0});
    }

    // loop over alternates of start rule to build initial stacks
    std::vector<std::vector<const llama_grammar_element *>> stacks;
    pos = rules[start_rule_index];
    do {
        std::vector<const llama_grammar_element *> stack;
        if (!llama_grammar_is_end_of_sequence(pos)) {
            // if alternate is nonempty, add to stack
            stack.push_back(pos);
        }
        llama_grammar_advance_stack(vec_rules, stack, stacks);
        while (!llama_grammar_is_end_of_sequence(pos)) {
            // scan to end of alternate def
            pos++;
        }
        if (pos->type == LLAMA_GRETYPE_ALT) {
            // there's another alternate def of this rule to process
            pos++;
        } else {
            break;
        }
    } while (true);

    return new llama_grammar{ std::move(vec_rules), std::move(stacks), {} };
}

void llama_grammar_free(struct llama_grammar * grammar) {
    delete grammar;
}

//
// sampling
//

void llama_sample_softmax(struct llama_context * ctx, llama_token_data_array * candidates) {
    assert(candidates->size > 0);

    const int64_t t_start_sample_us = ggml_time_us();

    // Sort the logits in descending order
    if (!candidates->sorted) {
        std::sort(candidates->data, candidates->data + candidates->size, [](const llama_token_data & a, const llama_token_data & b) {
            return a.logit > b.logit;
        });
        candidates->sorted = true;
    }

    float max_l = candidates->data[0].logit;
    float cum_sum = 0.0f;
    for (size_t i = 0; i < candidates->size; ++i) {
        float p = expf(candidates->data[i].logit - max_l);
        candidates->data[i].p = p;
        cum_sum += p;
    }
    for (size_t i = 0; i < candidates->size; ++i) {
        candidates->data[i].p /= cum_sum;
    }

    if (ctx) {
        ctx->t_sample_us += ggml_time_us() - t_start_sample_us;
    }
}

void llama_sample_top_k(struct llama_context * ctx, llama_token_data_array * candidates, int k, size_t min_keep) {
    const int64_t t_start_sample_us = ggml_time_us();

    k = std::max(k, (int) min_keep);
    k = std::min(k, (int) candidates->size);

    // Sort scores in descending order
    if (!candidates->sorted) {
        auto comp = [](const llama_token_data & a, const llama_token_data & b) {
            return a.logit > b.logit;
        };
        if (k == (int) candidates->size) {
            std::sort(candidates->data, candidates->data + candidates->size, comp);
        } else {
            std::partial_sort(candidates->data, candidates->data + k, candidates->data + candidates->size, comp);
        }
        candidates->sorted = true;
    }
    candidates->size = k;

    if (ctx) {
        ctx->t_sample_us += ggml_time_us() - t_start_sample_us;
    }
}

void llama_sample_top_p(struct llama_context * ctx, llama_token_data_array * candidates, float p, size_t min_keep) {
    if (p >= 1.0f) {
        return;
    }

    llama_sample_softmax(ctx, candidates);

    const int64_t t_start_sample_us = ggml_time_us();

    // Compute the cumulative probabilities
    float cum_sum = 0.0f;
    size_t last_idx = candidates->size;

    for (size_t i = 0; i < candidates->size; ++i) {
        cum_sum += candidates->data[i].p;

        // Check if the running sum is at least p or if we have kept at least min_keep tokens
        // we set the last index to i+1 to indicate that the current iterate should be included in the set
        if (cum_sum >= p && i + 1 >= min_keep) {
            last_idx = i + 1;
            break;
        }
    }

    // Resize the output vector to keep only the top-p tokens
    candidates->size = last_idx;

    if (ctx) {
        ctx->t_sample_us += ggml_time_us() - t_start_sample_us;
    }
}

void llama_sample_tail_free(struct llama_context * ctx, llama_token_data_array * candidates, float z, size_t min_keep) {
    if (z >= 1.0f || candidates->size <= 2) {
        return;
    }

    llama_sample_softmax(nullptr, candidates);
    const int64_t t_start_sample_us = ggml_time_us();

    // Compute the first and second derivatives
    std::vector<float> first_derivatives(candidates->size - 1);
    std::vector<float> second_derivatives(candidates->size - 2);

    for (size_t i = 0; i < first_derivatives.size(); ++i) {
        first_derivatives[i] = candidates->data[i].p - candidates->data[i + 1].p;
    }
    for (size_t i = 0; i < second_derivatives.size(); ++i) {
        second_derivatives[i] = first_derivatives[i] - first_derivatives[i + 1];
    }

    // Calculate absolute value of second derivatives
    for (size_t i = 0; i < second_derivatives.size(); ++i) {
        second_derivatives[i] = abs(second_derivatives[i]);
    }

    // Normalize the second derivatives
    {
        const float second_derivatives_sum = std::accumulate(second_derivatives.begin(), second_derivatives.end(), 0.0f);

        if (second_derivatives_sum > 1e-6f) {
            for (float & value : second_derivatives) {
                value /= second_derivatives_sum;
            }
        } else {
            for (float & value : second_derivatives) {
                value = 1.0f / second_derivatives.size();
            }
        }
    }

    float cum_sum = 0.0f;
    size_t last_idx = candidates->size;
    for (size_t i = 0; i < second_derivatives.size(); ++i) {
        cum_sum += second_derivatives[i];

        // Check if the running sum is greater than z or if we have kept at least min_keep tokens
        if (cum_sum > z && i >= min_keep) {
            last_idx = i;
            break;
        }
    }

    // Resize the output vector to keep only the tokens above the tail location
    candidates->size = last_idx;

    if (ctx) {
        ctx->t_sample_us += ggml_time_us() - t_start_sample_us;
    }
}

void llama_sample_typical(struct llama_context * ctx, llama_token_data_array * candidates, float p, size_t min_keep) {
    // Reference implementation:
    // https://github.com/huggingface/transformers/compare/main...cimeister:typical-sampling:typical-pr
    if (p >= 1.0f) {
        return;
    }

    // Compute the softmax of logits and calculate entropy
    llama_sample_softmax(nullptr, candidates);

    const int64_t t_start_sample_us = ggml_time_us();

    float entropy = 0.0f;
    for (size_t i = 0; i < candidates->size; ++i) {
        entropy += -candidates->data[i].p * logf(candidates->data[i].p);
    }

    // Compute the absolute difference between negative log probability and entropy for each candidate
    std::vector<float> shifted_scores;
    for (size_t i = 0; i < candidates->size; ++i) {
        float shifted_score = fabsf(-logf(candidates->data[i].p) - entropy);
        shifted_scores.push_back(shifted_score);
    }

    // Sort tokens based on the shifted_scores and their corresponding indices
    std::vector<size_t> indices(candidates->size);
    std::iota(indices.begin(), indices.end(), 0);

    std::sort(indices.begin(), indices.end(), [&](size_t a, size_t b) {
        return shifted_scores[a] < shifted_scores[b];
    });

    // Compute the cumulative probabilities
    float cum_sum = 0.0f;
    size_t last_idx = indices.size();

    for (size_t i = 0; i < indices.size(); ++i) {
        size_t idx = indices[i];
        cum_sum += candidates->data[idx].p;

        // Check if the running sum is greater than typical or if we have kept at least min_keep tokens
        if (cum_sum > p && i >= min_keep - 1) {
            last_idx = i + 1;
            break;
        }
    }

    // Resize the output vector to keep only the locally typical tokens
    std::vector<llama_token_data> new_candidates;
    for (size_t i = 0; i < last_idx; ++i) {
        size_t idx = indices[i];
        new_candidates.push_back(candidates->data[idx]);
    }

    // Replace the data in candidates with the new_candidates data
    std::copy(new_candidates.begin(), new_candidates.end(), candidates->data);
    candidates->size = new_candidates.size();

    if (ctx) {
        ctx->t_sample_us += ggml_time_us() - t_start_sample_us;
    }
}

void llama_sample_temperature(struct llama_context * ctx, llama_token_data_array * candidates_p, float temp) {
    const int64_t t_start_sample_us = ggml_time_us();

    for (size_t i = 0; i < candidates_p->size; ++i) {
        candidates_p->data[i].logit /= temp;
    }

    if (ctx) {
        ctx->t_sample_us += ggml_time_us() - t_start_sample_us;
    }
}

void llama_sample_repetition_penalty(struct llama_context * ctx, llama_token_data_array * candidates, const llama_token * last_tokens, size_t last_tokens_size, float penalty) {
    if (last_tokens_size == 0 || penalty == 1.0f) {
        return;
    }

    const int64_t t_start_sample_us = ggml_time_us();

    for (size_t i = 0; i < candidates->size; ++i) {
        const auto * token_iter = std::find(last_tokens, last_tokens + last_tokens_size, candidates->data[i].id);
        if (token_iter == last_tokens + last_tokens_size) {
            continue;
        }

        // The academic publication that described this technique actually just only divided, but that would cause tokens with negative logits to become more likely, which is obviously wrong.
        // This is common fix for this problem, which is to multiply by the penalty instead of dividing.
        if (candidates->data[i].logit <= 0) {
            candidates->data[i].logit *= penalty;
        } else {
            candidates->data[i].logit /= penalty;
        }
    }

    candidates->sorted = false;

    if (ctx) {
        ctx->t_sample_us += ggml_time_us() - t_start_sample_us;
    }
}

void llama_sample_frequency_and_presence_penalties(struct llama_context * ctx, llama_token_data_array * candidates, const llama_token * last_tokens_p, size_t last_tokens_size, float alpha_frequency, float alpha_presence) {
    if (last_tokens_size == 0 || (alpha_frequency == 0.0f && alpha_presence == 0.0f)) {
        return;
    }

    const int64_t t_start_sample_us = ggml_time_us();

    // Create a frequency map to count occurrences of each token in last_tokens
    std::unordered_map<llama_token, int> token_count;
    for (size_t i = 0; i < last_tokens_size; ++i) {
        token_count[last_tokens_p[i]]++;
    }

    // Apply frequency and presence penalties to the candidates
    for (size_t i = 0; i < candidates->size; ++i) {
        auto token_iter = token_count.find(candidates->data[i].id);
        if (token_iter == token_count.end()) {
            continue;
        }

        int count = token_iter->second;
        candidates->data[i].logit -= float(count) * alpha_frequency + float(count > 0) * alpha_presence;
    }

    candidates->sorted = false;

    if (ctx) {
        ctx->t_sample_us += ggml_time_us() - t_start_sample_us;
    }
}

void llama_sample_grammar(struct llama_context * ctx, llama_token_data_array * candidates, const struct llama_grammar * grammar) {
    assert(ctx);
    const int64_t t_start_sample_us = ggml_time_us();

    bool allow_eos = false;
    for (const auto & stack : grammar->stacks) {
        if (stack.empty()) {
            allow_eos = true;
            break;
        }
    }

    const llama_token eos = llama_token_eos();

    std::vector<std::pair<std::vector<uint32_t>, llama_partial_utf8>> candidates_decoded;
    std::vector<llama_grammar_candidate>                              candidates_grammar;

    for (size_t i = 0; i < candidates->size; ++i) {
        const llama_token id  = candidates->data[i].id;
        std::string       str = llama_token_to_str(ctx, id);
        if (id == eos) {
            if (!allow_eos) {
                candidates->data[i].logit = -INFINITY;
            }
        } else if (str.empty()) {
            candidates->data[i].logit = -INFINITY;
        } else {
            candidates_decoded.push_back(decode_utf8(str.c_str(), grammar->partial_utf8));
            candidates_grammar.push_back({ i, candidates_decoded.back().first.data(), candidates_decoded.back().second });
        }
    }

    const auto rejects = llama_grammar_reject_candidates(grammar->rules, grammar->stacks, candidates_grammar);
    for (const auto & reject : rejects) {
        candidates->data[reject.index].logit = -INFINITY;
    }

    ctx->t_sample_us += ggml_time_us() - t_start_sample_us;
}

static void llama_log_softmax(float * array, size_t size) {
    float max_l = *std::max_element(array, array + size);
    float sum = 0.f;
    for (size_t i = 0; i < size; ++i) {
        float p = expf(array[i] - max_l);
        sum += p;
        array[i] = p;
    }

    for (size_t i = 0; i < size; ++i) {
        array[i] = logf(array[i] / sum);
    }
}

void llama_sample_classifier_free_guidance(
          struct llama_context * ctx,
        llama_token_data_array * candidates,
          struct llama_context * guidance_ctx,
                         float   scale) {
    int64_t t_start_sample_us = ggml_time_us();

    assert(ctx);
    auto n_vocab = llama_n_vocab(ctx);
    assert(n_vocab == (int)candidates->size);
    assert(!candidates->sorted);

    std::vector<float> logits_base;
    logits_base.reserve(candidates->size);
    for (size_t i = 0; i < candidates->size; ++i) {
        logits_base.push_back(candidates->data[i].logit);
    }
    llama_log_softmax(logits_base.data(), candidates->size);

    float* logits_guidance = llama_get_logits(guidance_ctx);
    llama_log_softmax(logits_guidance, n_vocab);

    for (int i = 0; i < n_vocab; ++i) {
        float logit_guidance = logits_guidance[i];
        float logit_base = logits_base[i];
        candidates->data[i].logit = scale * (logit_base - logit_guidance) + logit_guidance;
    }

    if (ctx) {
        ctx->t_sample_us += ggml_time_us() - t_start_sample_us;
    }
}

llama_token llama_sample_token_mirostat(struct llama_context * ctx, llama_token_data_array * candidates, float tau, float eta, int m, float * mu) {
    assert(ctx);
    auto N = float(llama_n_vocab(ctx));
    int64_t t_start_sample_us;
    t_start_sample_us = ggml_time_us();

    llama_sample_softmax(nullptr, candidates);

    // Estimate s_hat using the most probable m tokens
    float s_hat = 0.0;
    float sum_ti_bi = 0.0;
    float sum_ti_sq = 0.0;
    for (size_t i = 0; i < size_t(m - 1) && i < candidates->size - 1; ++i) {
        float t_i = logf(float(i + 2) / float(i + 1));
        float b_i = logf(candidates->data[i].p / candidates->data[i + 1].p);
        sum_ti_bi += t_i * b_i;
        sum_ti_sq += t_i * t_i;
    }
    s_hat = sum_ti_bi / sum_ti_sq;

    // Compute k from the estimated s_hat and target surprise value
    float epsilon_hat = s_hat - 1;
    float k = powf((epsilon_hat * powf(2, *mu)) / (1 - powf(N, -epsilon_hat)), 1 / s_hat);

    // Sample the next word X using top-k sampling
    llama_sample_top_k(nullptr, candidates, int(k), 1);
    if (ctx) {
        ctx->t_sample_us += ggml_time_us() - t_start_sample_us;
    }
    llama_token X = llama_sample_token(ctx, candidates);
    t_start_sample_us = ggml_time_us();

    // Compute error as the difference between observed surprise and target surprise value
    size_t X_idx = std::distance(candidates->data, std::find_if(candidates->data, candidates->data + candidates->size, [&](const llama_token_data & candidate) {
        return candidate.id == X;
    }));
    float observed_surprise = -log2f(candidates->data[X_idx].p);
    float e = observed_surprise - tau;

    // Update mu using the learning rate and error
    *mu = *mu - eta * e;

    if (ctx) {
        ctx->t_sample_us += ggml_time_us() - t_start_sample_us;
    }
    return X;
}

llama_token llama_sample_token_mirostat_v2(struct llama_context * ctx, llama_token_data_array * candidates, float tau, float eta, float * mu) {
    int64_t t_start_sample_us;
    t_start_sample_us = ggml_time_us();

    llama_sample_softmax(ctx, candidates);

    // Truncate the words with surprise values greater than mu
    candidates->size = std::distance(candidates->data, std::find_if(candidates->data, candidates->data + candidates->size, [&](const llama_token_data & candidate) {
        return -log2f(candidate.p) > *mu;
    }));

    if (candidates->size == 0) {
        candidates->size = 1;
    }

    if (ctx) {
        ctx->t_sample_us += ggml_time_us() - t_start_sample_us;
    }

    // Normalize the probabilities of the remaining words
    llama_sample_softmax(ctx, candidates);

    // Sample the next word X from the remaining words
    llama_token X = llama_sample_token(ctx, candidates);
    t_start_sample_us = ggml_time_us();

    // Compute error as the difference between observed surprise and target surprise value
    size_t X_idx = std::distance(candidates->data, std::find_if(candidates->data, candidates->data + candidates->size, [&](const llama_token_data & candidate) {
        return candidate.id == X;
    }));
    float observed_surprise = -log2f(candidates->data[X_idx].p);
    float e = observed_surprise - tau;

    // Update mu using the learning rate and error
    *mu = *mu - eta * e;

    if (ctx) {
        ctx->t_sample_us += ggml_time_us() - t_start_sample_us;
    }
    return X;
}

llama_token llama_sample_token_greedy(struct llama_context * ctx, llama_token_data_array * candidates) {
    const int64_t t_start_sample_us = ggml_time_us();

    // Find max element
    auto * max_iter = std::max_element(candidates->data, candidates->data + candidates->size, [](const llama_token_data & a, const llama_token_data & b) {
        return a.logit < b.logit;
    });

    llama_token result = max_iter->id;
    if (ctx) {
        ctx->t_sample_us += ggml_time_us() - t_start_sample_us;
        ctx->n_sample++;
    }
    return result;
}

llama_token llama_sample_token(struct llama_context * ctx, llama_token_data_array * candidates) {
    assert(ctx);
    const int64_t t_start_sample_us = ggml_time_us();
    llama_sample_softmax(nullptr, candidates);

    std::vector<float> probs;
    probs.reserve(candidates->size);
    for (size_t i = 0; i < candidates->size; ++i) {
        probs.push_back(candidates->data[i].p);
    }

    std::discrete_distribution<> dist(probs.begin(), probs.end());
    auto & rng = ctx->rng;
    int idx = dist(rng);

    llama_token result = candidates->data[idx].id;

    ctx->t_sample_us += ggml_time_us() - t_start_sample_us;
    ctx->n_sample++;
    return result;
}

void llama_grammar_accept_token(struct llama_context * ctx, struct llama_grammar * grammar, llama_token token) {
    const int64_t t_start_sample_us = ggml_time_us();

    if (token == llama_token_eos()) {
        for (const auto & stack : grammar->stacks) {
            if (stack.empty()) {
                return;
            }
        }
        GGML_ASSERT(false);
    }

    const std::string str = llama_token_to_str(ctx, token);

    // Note terminating 0 in decoded string
    const auto   decoded     = decode_utf8(str.c_str(), grammar->partial_utf8);
    const auto & code_points = decoded.first;
    for (auto it = code_points.begin(), end = code_points.end() - 1; it != end; ++it) {
        grammar->stacks = llama_grammar_accept(grammar->rules, grammar->stacks, *it);
    }
    grammar->partial_utf8 = decoded.second;
    GGML_ASSERT(!grammar->stacks.empty());

    ctx->t_sample_us += ggml_time_us() - t_start_sample_us;
}

//
// quantization
//

static void llama_convert_tensor_internal(struct ggml_tensor * tensor, std::vector<float> & output, const size_t nelements, const int nthread) {
    if (output.size() < nelements) {
        output.resize(nelements);
    }
    float * f32_output = (float *) output.data();

    ggml_type_traits_t qtype;
    if (ggml_is_quantized(tensor->type)) {
        qtype = ggml_internal_get_type_traits(tensor->type);
        if (qtype.to_float == NULL) {
            throw std::runtime_error(format("type %s unsupported for integer quantization: no dequantization available", ggml_type_name(tensor->type)));
        }
    } else if (tensor->type != GGML_TYPE_F16) {
        throw std::runtime_error(format("cannot dequantize/convert tensor type %s", ggml_type_name(tensor->type)));
    }

    if (nthread < 2) {
        if (tensor->type == GGML_TYPE_F16) {
            ggml_fp16_to_fp32_row((ggml_fp16_t *)tensor->data, f32_output, nelements);
        } else if (ggml_is_quantized(tensor->type)) {
            qtype.to_float(tensor->data, f32_output, nelements);
        } else {
            GGML_ASSERT(false); // unreachable
        }
        return;
    }

    auto block_size = tensor->type == GGML_TYPE_F16 ? 1 : (size_t)ggml_blck_size(tensor->type);
    auto block_size_bytes = ggml_type_size(tensor->type);

    GGML_ASSERT(nelements % block_size == 0);
    auto nblocks = nelements / block_size;
    auto blocks_per_thread = nblocks / nthread;
    auto spare_blocks = nblocks - (blocks_per_thread * nthread); // if blocks aren't divisible by thread count

    std::vector<std::thread> workers;
    for (auto tnum = 0, in_buff_offs = 0, out_buff_offs = 0; tnum < nthread; tnum++) {
        auto thr_blocks = blocks_per_thread + (tnum == nthread - 1 ? spare_blocks : 0); // num blocks for this thread
        auto thr_elems = thr_blocks * block_size; // number of elements for this thread
        auto thr_block_bytes = thr_blocks * block_size_bytes; // number of input bytes for this thread

        auto compute = [qtype] (ggml_type typ, uint8_t * inbuf, float * outbuf, int nels) {
            if (typ == GGML_TYPE_F16) {
                ggml_fp16_to_fp32_row((ggml_fp16_t *)inbuf, outbuf, nels);
            } else {
                qtype.to_float(inbuf, outbuf, nels);
            }
        };
        workers.push_back(std::thread(compute, tensor->type, (uint8_t *) tensor->data + in_buff_offs, f32_output + out_buff_offs, thr_elems));
        in_buff_offs += thr_block_bytes;
        out_buff_offs += thr_elems;
    }
    for (auto & worker : workers) {
        worker.join();
    }
}

static void llama_model_quantize_internal(const std::string & fname_inp, const std::string & fname_out, const llama_model_quantize_params * params) {
    ggml_type quantized_type;
    llama_ftype ftype = params->ftype;

    switch (params->ftype) {
        case LLAMA_FTYPE_MOSTLY_Q4_0: quantized_type = GGML_TYPE_Q4_0; break;
        case LLAMA_FTYPE_MOSTLY_Q4_1: quantized_type = GGML_TYPE_Q4_1; break;
        case LLAMA_FTYPE_MOSTLY_Q5_0: quantized_type = GGML_TYPE_Q5_0; break;
        case LLAMA_FTYPE_MOSTLY_Q5_1: quantized_type = GGML_TYPE_Q5_1; break;
        case LLAMA_FTYPE_MOSTLY_Q8_0: quantized_type = GGML_TYPE_Q8_0; break;
        case LLAMA_FTYPE_MOSTLY_F16:  quantized_type = GGML_TYPE_F16;  break;
        case LLAMA_FTYPE_ALL_F32:     quantized_type = GGML_TYPE_F32;  break;

#ifdef GGML_USE_K_QUANTS
        // K-quants
        case LLAMA_FTYPE_MOSTLY_Q2_K:   quantized_type = GGML_TYPE_Q2_K; break;
        case LLAMA_FTYPE_MOSTLY_Q3_K_S:
        case LLAMA_FTYPE_MOSTLY_Q3_K_M:
        case LLAMA_FTYPE_MOSTLY_Q3_K_L: quantized_type = GGML_TYPE_Q3_K; break;
        case LLAMA_FTYPE_MOSTLY_Q4_K_S:
        case LLAMA_FTYPE_MOSTLY_Q4_K_M: quantized_type = GGML_TYPE_Q4_K; break;
        case LLAMA_FTYPE_MOSTLY_Q5_K_S:
        case LLAMA_FTYPE_MOSTLY_Q5_K_M: quantized_type = GGML_TYPE_Q5_K; break;
        case LLAMA_FTYPE_MOSTLY_Q6_K:   quantized_type = GGML_TYPE_Q6_K; break;
#endif
        default: throw std::runtime_error(format("invalid output file type %d\n", ftype));
    }

    int nthread = params->nthread;

    if (nthread <= 0) {
        nthread = std::thread::hardware_concurrency();
    }

    std::unique_ptr<llama_model_loader> model_loader(new llama_model_loader(fname_inp, /*use_mmap*/ false));

    const size_t align = GGUF_DEFAULT_ALIGNMENT;
    struct gguf_context * ctx_out = gguf_init_empty();

    // copy the KV pairs from the input file
    gguf_set_kv     (ctx_out, model_loader->ctx_gguf);
    gguf_set_val_u32(ctx_out, "general.quantization_version", GGML_QNT_VERSION);

#ifdef GGML_USE_K_QUANTS
    int n_attention_wv    = 0;
    int n_feed_forward_w2 = 0;

    for (int i = 0; i < model_loader->n_tensors; ++i) {
        struct ggml_tensor * meta = model_loader->get_tensor_meta(i);

        const std::string name = ggml_get_name(meta);

        // TODO: avoid hardcoded tensor names - use the TN_* constants
        if (name.find("attn_v.weight") != std::string::npos) {
            ++n_attention_wv;
        }
        else if (name.find("ffn_down.weight") != std::string::npos) {
            ++n_feed_forward_w2;
        }
    }

    int i_attention_wv = 0;
    int i_feed_forward_w2 = 0;
#endif

    size_t total_size_org = 0;
    size_t total_size_new = 0;
    std::vector<int64_t> hist_all(1 << 4, 0);

    std::vector<std::thread> workers;
    std::mutex mutex;

    auto use_more_bits = [] (int i_layer, int num_layers) -> bool {
        return i_layer < num_layers/8 || i_layer >= 7*num_layers/8 || (i_layer - num_layers/8)%3 == 2;
    };

    int idx = 0;

    std::vector<uint8_t> read_data;
    std::vector<uint8_t> work;

    // populate the original tensors so we get an initial meta data
    for (int i = 0; i < model_loader->n_tensors; ++i) {
        struct ggml_tensor * meta = model_loader->get_tensor_meta(i);
        gguf_add_tensor(ctx_out, meta);
    }

    std::ofstream fout(fname_out, std::ios::binary);

    const size_t meta_size = gguf_get_meta_size(ctx_out);

    LLAMA_LOG_INFO("%s: meta size = %zu bytes\n", __func__, meta_size);

    // placeholder for the meta data
    ::zeros(fout, meta_size);

    for (int i = 0; i < model_loader->n_tensors; ++i) {
        struct ggml_tensor * tensor = model_loader->get_tensor_meta(i);

        const std::string name = ggml_get_name(tensor);

        read_data.resize(ggml_nbytes(tensor));
        tensor->data = read_data.data();
        model_loader->load_data_for(tensor);

        LLAMA_LOG_INFO("[%4d/%4d] %36s - [%s], type = %6s, ",
               ++idx, model_loader->n_tensors,
               ggml_get_name(tensor),
               llama_format_tensor_shape(tensor).c_str(),
               ggml_type_name(tensor->type));

        // This used to be a regex, but <regex> has an extreme cost to compile times.
        bool quantize = name.rfind("weight") == name.size() - 6; // ends with 'weight'?

        // quantize only 2D tensors
        quantize &= (tensor->n_dims == 2);
        quantize &= params->quantize_output_tensor || name != "output.weight";
        quantize &= quantized_type != tensor->type;

        enum ggml_type new_type;
        void * new_data;
        size_t new_size;

        if (!quantize) {
            new_type = tensor->type;
            new_data = tensor->data;
            new_size = ggml_nbytes(tensor);
            LLAMA_LOG_INFO("size = %8.3f MB\n", ggml_nbytes(tensor)/1024.0/1024.0);
        } else {
            new_type = quantized_type;
#ifdef GGML_USE_K_QUANTS
            // TODO: avoid hardcoded tensor names - use the TN_* constants
            if (name == TN_OUTPUT) {
                int nx = tensor->ne[0];
                int ny = tensor->ne[1];
                if (nx % QK_K == 0 && ny % QK_K == 0) {
                    new_type = GGML_TYPE_Q6_K;
                }
            } else if (name.find("attn_v.weight") != std::string::npos) {
                if      (ftype == LLAMA_FTYPE_MOSTLY_Q3_K_M || ftype == LLAMA_FTYPE_MOSTLY_Q2_K) new_type = GGML_TYPE_Q4_K;
                else if (ftype == LLAMA_FTYPE_MOSTLY_Q3_K_L) new_type = GGML_TYPE_Q5_K;
                else if ((ftype == LLAMA_FTYPE_MOSTLY_Q4_K_M || ftype == LLAMA_FTYPE_MOSTLY_Q5_K_M) &&
                        use_more_bits(i_attention_wv, n_attention_wv)) new_type = GGML_TYPE_Q6_K;
                else if (QK_K == 64 && (ftype == LLAMA_FTYPE_MOSTLY_Q4_K_S || ftype == LLAMA_FTYPE_MOSTLY_Q3_K_S) &&
                        (i_attention_wv < n_attention_wv/8 || i_attention_wv >= 7*n_attention_wv/8)) new_type = GGML_TYPE_Q6_K;
                ++i_attention_wv;
            } else if (name.find("ffn_down.weight") != std::string::npos) {
                if      (ftype == LLAMA_FTYPE_MOSTLY_Q3_K_M || ftype == LLAMA_FTYPE_MOSTLY_Q2_K) new_type = GGML_TYPE_Q4_K;
                else if (ftype == LLAMA_FTYPE_MOSTLY_Q3_K_L) new_type = GGML_TYPE_Q5_K;
                else if ((ftype == LLAMA_FTYPE_MOSTLY_Q4_K_M || ftype == LLAMA_FTYPE_MOSTLY_Q5_K_M) &&
                         use_more_bits(i_feed_forward_w2, n_feed_forward_w2)) new_type = GGML_TYPE_Q6_K;
                //else if (ftype == LLAMA_FTYPE_MOSTLY_Q4_K_S && i_feed_forward_w2 < n_feed_forward_w2/8) new_type = GGML_TYPE_Q6_K;
                ++i_feed_forward_w2;
            } else if (name.find("attn_output.weight") != std::string::npos) {
                if      (ftype == LLAMA_FTYPE_MOSTLY_Q3_K_M || ftype == LLAMA_FTYPE_MOSTLY_Q2_K) new_type = GGML_TYPE_Q4_K;
                else if (ftype == LLAMA_FTYPE_MOSTLY_Q3_K_L) new_type = GGML_TYPE_Q5_K;
            }
            bool convert_incompatible_tensor = false;
            if (new_type == GGML_TYPE_Q2_K || new_type == GGML_TYPE_Q3_K || new_type == GGML_TYPE_Q4_K ||
                new_type == GGML_TYPE_Q5_K || new_type == GGML_TYPE_Q6_K) {
                int nx = tensor->ne[0];
                int ny = tensor->ne[1];
                if (nx % QK_K != 0 || ny % QK_K != 0) {
                    LLAMA_LOG_INFO("\n\nTensor sizes %d x %d are not divisible by %d, required for k-quants.\n",nx,ny,QK_K);
                    convert_incompatible_tensor = true;
                }
            }
            if (convert_incompatible_tensor) {
                if (name == TN_OUTPUT) {
                    new_type = GGML_TYPE_F16; //fall back to F16 instead of just failing.
                    LLAMA_LOG_WARN("F16 will be used for this tensor instead.\n");
                } else if (name == TN_TOKEN_EMBD) {
                    new_type = GGML_TYPE_Q4_0; //fall back to Q4_0 instead of just failing.
                    LLAMA_LOG_WARN("Q4_0 will be used for this tensor instead.\n");
                } else {
                    throw std::runtime_error("Unsupported tensor size encountered\n");
                }
            }
#endif

            const size_t nelements = ggml_nelements(tensor);

            float * f32_data;
            std::vector<float> f32_conv_buf;

            if (tensor->type == GGML_TYPE_F32) {
                f32_data = (float *) tensor->data;
            } else if (ggml_is_quantized(tensor->type) && !params->allow_requantize) {
                throw std::runtime_error(format("requantizing from type %s is disabled", ggml_type_name(tensor->type)));
            } else {
                llama_convert_tensor_internal(tensor, f32_conv_buf, nelements, nthread);
                f32_data = (float *) f32_conv_buf.data();
            }

            LLAMA_LOG_INFO("quantizing to %s .. ", ggml_type_name(new_type));
            fflush(stdout);

            work.resize(nelements * 4); // upper bound on size
            new_data = work.data();
            std::vector<int64_t> hist_cur(1 << 4, 0);

            static const int chunk_size = 32 * 512;
            const int nchunk = (nelements + chunk_size - 1)/chunk_size;
            const int nthread_use = nthread > 1 ? std::max(1, std::min(nthread, nchunk)) : 1;
            if (nthread_use < 2) {
                new_size = ggml_quantize_chunk(new_type, f32_data, new_data, 0, nelements, hist_cur.data());
            } else {
                size_t counter = 0;
                new_size = 0;
                auto compute = [&mutex, &counter, &hist_cur, &new_size, new_type, f32_data, new_data, nelements]() {
                    std::vector<int64_t> local_hist;
                    size_t local_size = 0;
                    while (true) {
                        std::unique_lock<std::mutex> lock(mutex);
                        size_t first = counter; counter += chunk_size;
                        if (first >= nelements) {
                            if (!local_hist.empty()) {
                                for (int j=0; j<int(local_hist.size()); ++j) {
                                    hist_cur[j] += local_hist[j];
                                }
                                new_size += local_size;
                            }
                            break;
                        }
                        lock.unlock();
                        size_t last = std::min(nelements, first + chunk_size);
                        if (local_hist.empty()) {
                            local_hist.resize(hist_cur.size(), 0);
                        }
                        local_size += ggml_quantize_chunk(new_type, f32_data, new_data, first, last - first, local_hist.data());
                    }
                };
                if ((int) workers.size() < nthread_use - 1) {
                    workers.resize(nthread_use - 1);
                }
                for (int it = 0; it < nthread_use - 1; ++it) {
                    workers[it] = std::thread(compute);
                }
                compute();
                for (int it = 0; it < nthread_use - 1; ++it) {
                    workers[it].join();
                }
            }

            LLAMA_LOG_INFO("size = %8.2f MB -> %8.2f MB | hist: ", ggml_nbytes(tensor)/1024.0/1024.0, new_size/1024.0/1024.0);
            int64_t tot_count = 0;
            for (size_t i = 0; i < hist_cur.size(); i++) {
                hist_all[i] += hist_cur[i];
                tot_count += hist_cur[i];
            }

            if (tot_count > 0) {
                for (size_t i = 0; i < hist_cur.size(); i++) {
                    LLAMA_LOG_INFO("%5.3f ", hist_cur[i] / float(nelements));
                }
            }
            LLAMA_LOG_INFO("\n");
        }
        total_size_org += ggml_nbytes(tensor);
        total_size_new += new_size;

        // update the gguf meta data as we go
        gguf_set_tensor_type(ctx_out, name.c_str(), new_type);
        gguf_set_tensor_data(ctx_out, name.c_str(), new_data, new_size);

        // write tensor data + padding
        fout.write((const char *) new_data, new_size);
        zeros(fout, GGML_PAD(new_size, align) - new_size);
    }

    // go back to beginning of file and write the updated meta data
    {
        fout.seekp(0);
        std::vector<uint8_t> data(gguf_get_meta_size(ctx_out));
        gguf_get_meta_data(ctx_out, data.data());
        fout.write((const char *) data.data(), data.size());
    }

    fout.close();

    gguf_free(ctx_out);

    LLAMA_LOG_INFO("%s: model size  = %8.2f MB\n", __func__, total_size_org/1024.0/1024.0);
    LLAMA_LOG_INFO("%s: quant size  = %8.2f MB\n", __func__, total_size_new/1024.0/1024.0);

    // print histogram for all tensors
    {
        int64_t sum_all = 0;
        for (size_t i = 0; i < hist_all.size(); i++) {
            sum_all += hist_all[i];
        }

        if (sum_all > 0) {
            LLAMA_LOG_INFO("%s: hist: ", __func__);
            for (size_t i = 0; i < hist_all.size(); i++) {
                LLAMA_LOG_INFO("%5.3f ", hist_all[i] / float(sum_all));
            }
            LLAMA_LOG_INFO("\n");
        }
    }
}

// TODO: after the GGUF PR, this likely won't work and needs to be updated
int llama_apply_lora_from_file_internal(const struct llama_model & model, const char * path_lora, const char * path_base_model, int n_threads) {
    LLAMA_LOG_INFO("%s: applying lora adapter from '%s' - please wait ...\n", __func__, path_lora);

    const int64_t t_start_lora_us = ggml_time_us();

    auto fin = std::ifstream(path_lora, std::ios::binary);
    if (!fin) {
        LLAMA_LOG_ERROR("%s: failed to open '%s'\n", __func__, path_lora);
        return 1;
    }

    // verify magic and version
    {
        uint32_t magic;
        fin.read((char *) &magic, sizeof(magic));
        uint32_t format_version;
        fin.read((char *) &format_version, sizeof(format_version));

        if (format_version != 1) {
            LLAMA_LOG_ERROR("%s: unsupported file version\n", __func__ );
            return 1;
        }
    }

    int32_t lora_r;
    int32_t lora_alpha;
    fin.read((char *) &lora_r, sizeof(lora_r));
    fin.read((char *) &lora_alpha, sizeof(lora_alpha));
    float scaling = (float)lora_alpha / (float)lora_r;

    LLAMA_LOG_INFO("%s: r = %d, alpha = %d, scaling = %.2f\n", __func__, lora_r, lora_alpha, scaling);

    // create a temporary ggml context to store the lora tensors
    // todo: calculate size from biggest possible tensor
    std::vector<uint8_t> lora_buf(1024ull * 1024ull * 1024ull);
    struct ggml_init_params params;
    params.mem_size   = lora_buf.size();
    params.mem_buffer = lora_buf.data();
    params.no_alloc   = false;

    ggml_context * lora_ctx = ggml_init(params);
    std::unordered_map<std::string, struct ggml_tensor *> lora_tensors;

    // create a name -> tensor map of the model to accelerate lookups
    std::unordered_map<std::string, struct ggml_tensor*> model_tensors;
    for (const auto & kv : model.tensors_by_name) {
        model_tensors.insert(kv);
    }

    // load base model
    std::unique_ptr<llama_model_loader> model_loader;
    ggml_context * base_ctx = NULL;
    std::vector<uint8_t> base_buf;
    if (path_base_model) {
        LLAMA_LOG_INFO("%s: loading base model from '%s'\n", __func__, path_base_model);
        model_loader.reset(new llama_model_loader(path_base_model, /*use_mmap*/ true));

        size_t ctx_size;
        size_t mmapped_size;
        model_loader->calc_sizes(ctx_size, mmapped_size);
        base_buf.resize(ctx_size);

        ggml_init_params base_params;
        base_params.mem_size   = base_buf.size();
        base_params.mem_buffer = base_buf.data();
        base_params.no_alloc   = model_loader->use_mmap;

        base_ctx = ggml_init(base_params);

        // maybe this should in llama_model_loader
        if (model_loader->use_mmap) {
            model_loader->mapping.reset(new llama_mmap(&model_loader->file, /* prefetch */ 0, ggml_is_numa()));
        }
    }

    // read tensors and apply
    bool warned = false;
    int n_tensors = 0;

    std::vector<uint8_t> work_buffer;

    while (true) {
        int32_t n_dims;
        int32_t length;
        int32_t ftype;

        fin.read(reinterpret_cast<char *>(&n_dims), sizeof(n_dims));
        fin.read(reinterpret_cast<char *>(&length), sizeof(length));
        fin.read(reinterpret_cast<char *>(&ftype),  sizeof(ftype));
        if (fin.eof()) {
            break;
        }

        int32_t ne[2] = { 1, 1 };
        for (int i = 0; i < n_dims; ++i) {
            fin.read(reinterpret_cast<char *>(&ne[i]), sizeof(ne[i]));
        }

        std::string name;
        {
            char buf[1024];
            fin.read(buf, length);
            name = std::string(buf, length);
        }

        // check for lora suffix and get the type of tensor
        const std::string lora_suffix = ".lora";
        size_t pos = name.rfind(lora_suffix);
        if (pos == std::string::npos) {
            LLAMA_LOG_ERROR("%s: error: '%s' is not a lora tensor\n", __func__, name.c_str());
            return 1;
        }

        std::string lora_type = name.substr(pos + lora_suffix.length());
        std::string base_name = name;
        base_name.erase(pos);
        // LLAMA_LOG_INFO("%s: %s => %s (lora type %s) \n", __func__, name.c_str(),base_name.c_str(), lora_type.c_str());

        if (model_tensors.find(base_name) == model_tensors.end()) {
            LLAMA_LOG_ERROR("%s: unknown tensor '%s' in lora adapter\n", __func__, name.data());
            return 1;
        }

        // create ggml tensor
        ggml_type wtype;
        switch (ftype) {
            case 0: wtype = GGML_TYPE_F32;  break;
            case 1: wtype = GGML_TYPE_F16;  break;
            default:
                    {
                        LLAMA_LOG_ERROR("%s: invalid tensor data type '%d'\n",
                                __func__, ftype);
                        return false;
                    }
        }
        ggml_tensor * lora_tensor;
        if (n_dims == 2) {
            lora_tensor = ggml_new_tensor_2d(lora_ctx, wtype, ne[0], ne[1]);
        }
        else {
            LLAMA_LOG_ERROR("%s: unsupported tensor dimension %d\n", __func__, n_dims);
            return 1;
        }
        ggml_set_name(lora_tensor, "lora_tensor");

        // load tensor data
        size_t offset = fin.tellg();
        size_t tensor_data_size = ggml_nbytes(lora_tensor);
        offset = (offset + 31) & -32;
        fin.seekg(offset);
        fin.read((char*)lora_tensor->data, tensor_data_size);

        lora_tensors[name] = lora_tensor;

        // check if we have both A and B tensors and apply
        if (lora_tensors.find(base_name + ".loraA") != lora_tensors.end() &&
            lora_tensors.find(base_name + ".loraB") != lora_tensors.end()) {

            ggml_tensor * dest_t = model_tensors[base_name];

            offload_func_t offload_func = llama_nop;
            offload_func_t offload_func_force_inplace = llama_nop;

#ifdef GGML_USE_CUBLAS
            if (dest_t->backend == GGML_BACKEND_GPU || dest_t->backend == GGML_BACKEND_GPU_SPLIT) {
                if (dest_t->type != GGML_TYPE_F16) {
                    throw std::runtime_error(format(
                        "%s: error: the simultaneous use of LoRAs and GPU acceleration is only supported for f16 models", __func__));
                }
                offload_func = ggml_cuda_assign_buffers;
                offload_func_force_inplace = ggml_cuda_assign_buffers_force_inplace;
            }
#endif // GGML_USE_CUBLAS

            ggml_tensor * base_t;
            if (model_loader) {
                struct gguf_context * ctx_gguf = model_loader->ctx_gguf;

                // load from base model
                if (gguf_find_tensor(ctx_gguf, base_name.c_str()) < 0) {
                    LLAMA_LOG_ERROR("%s: error: tensor '%s' not found in base model\n", __func__, base_name.c_str());
                    return 1;
                }

                // TODO: not tested!! maybe not working!
                base_t = model_loader->create_tensor(base_ctx, base_name, { (uint32_t)dest_t->ne[0], (uint32_t)dest_t->ne[1] }, GGML_BACKEND_CPU);
                model_loader->load_data_for(base_t);
            } else {
                base_t = dest_t;
            }

            if (ggml_is_quantized(base_t->type)) {
                if (!warned) {
                    LLAMA_LOG_WARN("%s: warning: using a lora adapter with a quantized model may result in poor quality, "
                                   "use a f16 or f32 base model with --lora-base\n", __func__);
                    warned = true;
                }
            }

            ggml_tensor * loraA = lora_tensors[base_name + ".loraA"];
            GGML_ASSERT(loraA->type == GGML_TYPE_F32);
            ggml_set_name(loraA, "loraA");

            ggml_tensor * loraB = lora_tensors[base_name + ".loraB"];
            GGML_ASSERT(loraB->type == GGML_TYPE_F32);
            ggml_set_name(loraB, "loraB");

            if (base_t->ne[0] != loraA->ne[1] || base_t->ne[1] != loraB->ne[1]) {
                LLAMA_LOG_ERROR("%s: incompatible tensor dimensions (%" PRId64 " and %" PRId64 ");"
                                " are you sure that this adapter is for this model?\n", __func__, base_t->ne[0], loraA->ne[1]);
                return 1;
            }

            // w = w + BA*s
            ggml_tensor * BA = ggml_mul_mat(lora_ctx, loraA, loraB);
            offload_func(BA);
            ggml_set_name(BA, "BA");

            if (scaling != 1.0f) {
                ggml_tensor * scale_tensor = ggml_new_f32(lora_ctx, scaling);
                ggml_set_name(scale_tensor, "scale_tensor");

                BA = ggml_scale_inplace(lora_ctx, BA, scale_tensor);
                offload_func(BA);
                ggml_set_name(BA, "BA_scaled");
            }

            ggml_tensor * r;
            if (base_t == dest_t) {
                r = ggml_add_inplace(lora_ctx, dest_t, BA);
                offload_func_force_inplace(r);
                ggml_set_name(r, "r_add_inplace");
            }
            else {
                r = ggml_add(lora_ctx, base_t, BA);
                offload_func(r);
                ggml_set_name(r, "r_add");

                r = ggml_cpy(lora_ctx, r, dest_t);
                offload_func(r);
                ggml_set_name(r, "r_cpy");
            }

            struct ggml_cgraph gf = ggml_build_forward(r);

            ggml_graph_compute_helper(work_buffer, &gf, n_threads);

            // we won't need these tensors again, reset the context to save memory
            ggml_free(lora_ctx);
            lora_ctx = ggml_init(params);
            lora_tensors.clear();

            n_tensors++;
            if (n_tensors % 4 == 0) {
                LLAMA_LOG_INFO(".");
            }
        }
    }

    // TODO: this should be in a destructor, it will leak on failure
    ggml_free(lora_ctx);
    if (base_ctx) {
        ggml_free(base_ctx);
    }

    const int64_t t_lora_us = ggml_time_us() - t_start_lora_us;
    LLAMA_LOG_INFO(" done (%.2f ms)\n", t_lora_us / 1000.0);

    return 0;
}

//
// interface implementation
//

struct llama_context_params llama_context_default_params() {
    struct llama_context_params result = {
        /*.seed                        =*/ LLAMA_DEFAULT_SEED,
        /*.n_ctx                       =*/ 512,
        /*.n_batch                     =*/ 512,
        /*.gpu_layers                  =*/ 0,
        /*.main_gpu                    =*/ 0,
        /*.tensor_split                =*/ nullptr,
        /*.rope_freq_base              =*/ 10000.0f,
        /*.rope_freq_scale             =*/ 1.0f,
        /*.progress_callback           =*/ nullptr,
        /*.progress_callback_user_data =*/ nullptr,
        /*.low_vram                    =*/ false,
        /*.mul_mat_q                   =*/ false,
        /*.f16_kv                      =*/ true,
        /*.logits_all                  =*/ false,
        /*.vocab_only                  =*/ false,
        /*.use_mmap                    =*/ true,
        /*.use_mlock                   =*/ false,
        /*.embedding                   =*/ false,
    };

    return result;
}

struct llama_model_quantize_params llama_model_quantize_default_params() {
    struct llama_model_quantize_params result = {
        /*.nthread                     =*/ 0,
        /*.ftype                       =*/ LLAMA_FTYPE_MOSTLY_Q5_1,
        /*.allow_requantize            =*/ false,
        /*.quantize_output_tensor      =*/ true,
    };

    return result;
}

int llama_max_devices(void) {
    return LLAMA_MAX_DEVICES;
}

bool llama_mmap_supported(void) {
    return llama_mmap::SUPPORTED;
}

bool llama_mlock_supported(void) {
    return llama_mlock::SUPPORTED;
}

void llama_backend_init(bool numa) {
    ggml_time_init();

    // needed to initialize f16 tables
    {
        struct ggml_init_params params = { 0, NULL, false };
        struct ggml_context * ctx = ggml_init(params);
        ggml_free(ctx);
    }

    if (numa) {
        ggml_numa_init();
    }

#ifdef GGML_USE_MPI
    ggml_mpi_backend_init();
#endif
}

void llama_backend_free(void) {
#ifdef GGML_USE_MPI
    ggml_mpi_backend_free();
#endif
}

int64_t llama_time_us(void) {
    return ggml_time_us();
}

struct llama_model * llama_load_model_from_file(
                             const char * path_model,
            struct llama_context_params   params) {
    ggml_time_init();

    llama_model * model = new llama_model;

    ggml_type memory_type = params.f16_kv ? GGML_TYPE_F16 : GGML_TYPE_F32;

    if (!llama_model_load(path_model, *model, model->vocab, params.n_ctx, params.n_batch, params.n_gpu_layers,
                params.main_gpu, params.tensor_split, params.mul_mat_q, params.rope_freq_base, params.rope_freq_scale,
                params.low_vram, memory_type, params.use_mmap, params.use_mlock, params.vocab_only,
                params.progress_callback, params.progress_callback_user_data)) {
        LLAMA_LOG_ERROR("%s: failed to load model\n", __func__);
        delete model;
        return nullptr;
    }

    return model;
}

void llama_free_model(struct llama_model * model) {
    delete model;
}

struct llama_context * llama_new_context_with_model(
                 struct llama_model * model,
        struct llama_context_params   params) {

    if (!model) {
        return nullptr;
    }

    llama_context * ctx = new llama_context(*model);

    if (params.seed == LLAMA_DEFAULT_SEED) {
        params.seed = time(NULL);
    }

    unsigned cur_percentage = 0;
    if (params.progress_callback == NULL) {
        params.progress_callback_user_data = &cur_percentage;
        params.progress_callback = [](float progress, void * ctx) {
            unsigned * cur_percentage_p = (unsigned *) ctx;
            unsigned percentage = (unsigned) (100 * progress);
            while (percentage > *cur_percentage_p) {
                *cur_percentage_p = percentage;
                LLAMA_LOG_INFO(".");
                if (percentage >= 100) {
                    LLAMA_LOG_INFO("\n");
                }
            }
        };
    }

    ctx->rng = std::mt19937(params.seed);
    ctx->logits_all = params.logits_all;

    ggml_type memory_type = params.f16_kv ? GGML_TYPE_F16 : GGML_TYPE_F32;

    // reserve memory for context buffers
    if (!params.vocab_only) {
        if (!llama_kv_cache_init(ctx->model.hparams, ctx->kv_self, memory_type, ctx->model.hparams.n_ctx, params.n_gpu_layers)) {
            LLAMA_LOG_ERROR("%s: llama_kv_cache_init() failed for self-attention cache\n", __func__);
            llama_free(ctx);
            return nullptr;
        }

        {
            const size_t memory_size = ggml_nbytes(ctx->kv_self.k) + ggml_nbytes(ctx->kv_self.v);
            LLAMA_LOG_INFO("%s: kv self size  = %7.2f MB\n", __func__, memory_size / 1024.0 / 1024.0);
        }

        const auto & hparams = ctx->model.hparams;

        // resized during inference
        if (params.logits_all) {
            ctx->logits.reserve(hparams.n_ctx*hparams.n_vocab);
        } else {
            ctx->logits.reserve(hparams.n_vocab);
        }

        if (params.embedding){
            ctx->embedding.resize(hparams.n_embd);
        }

#ifdef LLAMA_USE_ALLOCATOR
        {
            static const size_t tensor_alignment = 32;
            // the compute buffer is used to store the tensor and graph structs, while the allocator buffer is used for the tensor data
            ctx->buf_compute.resize(ggml_tensor_overhead()*GGML_MAX_NODES + ggml_graph_overhead());

            // create measure allocator
            ctx->alloc = ggml_allocr_new_measure(tensor_alignment);

            // build worst-case graph
            int n_tokens = std::min((int)hparams.n_ctx, params.n_batch);
            int n_past = hparams.n_ctx - n_tokens;
            llama_token token = llama_token_bos(); // not actually used by llama_build_graph, but required to choose between token and embedding inputs graph
            ggml_cgraph * gf = llama_build_graph(*ctx, &token, NULL, n_tokens, n_past);
#ifdef GGML_USE_METAL
            if (params.n_gpu_layers > 0) {
                ctx->ctx_metal = ggml_metal_init(1);
                if (!ctx->ctx_metal) {
                    LLAMA_LOG_ERROR("%s: ggml_metal_init() failed\n", __func__);
                    llama_free(ctx);
                    return NULL;
                }
                ggml_metal_graph_find_concurrency(ctx->ctx_metal, gf, false);
                ggml_allocr_set_parse_seq(ctx->alloc, ggml_metal_get_concur_list(ctx->ctx_metal), ggml_metal_if_optimized(ctx->ctx_metal));
            }
#endif
            // measure memory requirements for the graph
            size_t alloc_size = ggml_allocr_alloc_graph(ctx->alloc, gf) + tensor_alignment;

            LLAMA_LOG_INFO("%s: compute buffer total size = %7.2f MB\n", __func__, (ctx->buf_compute.size + alloc_size) / 1024.0 / 1024.0);

            // debug - for comparison with scratch buffer
            //size_t prev_req =
            //    MEM_REQ_SCRATCH0(hparams.n_ctx).at(ctx->model.type) +
            //    MEM_REQ_SCRATCH1().at(ctx->model.type) +
            //    MEM_REQ_EVAL().at(ctx->model.type);
            //LLAMA_LOG_INFO("%s: (debug) equivalent with scratch buffer = %7.2f MB\n", __func__, prev_req / 1024.0 / 1024.0);

            // recreate allocator with exact memory requirements
            ggml_allocr_free(ctx->alloc);

            ctx->buf_alloc.resize(alloc_size);
            ctx->alloc = ggml_allocr_new(ctx->buf_alloc.data, ctx->buf_alloc.size, tensor_alignment);
#ifdef GGML_USE_METAL
            if (ctx->ctx_metal) {
                ggml_allocr_set_parse_seq(ctx->alloc, ggml_metal_get_concur_list(ctx->ctx_metal), ggml_metal_if_optimized(ctx->ctx_metal));
            }
#endif
        }
#else
        ctx->buf_compute.resize(MEM_REQ_EVAL().at(ctx->model.type) + ggml_graph_overhead());
#endif

#ifdef LLAMA_USE_SCRATCH
        ctx->buf_scratch[0].resize(MEM_REQ_SCRATCH0(hparams.n_ctx).at(ctx->model.type));
        ctx->buf_scratch[1].resize(MEM_REQ_SCRATCH1().at(ctx->model.type));
#endif
    }

#ifdef GGML_USE_METAL
    if (params.n_gpu_layers > 0) {
        // this allocates all Metal resources and memory buffers

        void * data_ptr  = NULL;
        size_t data_size = 0;

        if (params.use_mmap) {
            data_ptr  = ctx->model.mapping->addr;
            data_size = ctx->model.mapping->size;
        } else {
            data_ptr  = ggml_get_mem_buffer(ctx->model.ctx);
            data_size = ggml_get_mem_size  (ctx->model.ctx);
        }

        const size_t max_size = ggml_get_max_tensor_size(ctx->model.ctx);

        LLAMA_LOG_INFO("%s: max tensor size = %8.2f MB\n", __func__, max_size/1024.0/1024.0);

#define LLAMA_METAL_CHECK_BUF(result)                            \
    if (!(result)) {                                             \
        LLAMA_LOG_ERROR("%s: failed to add buffer\n", __func__); \
        llama_free(ctx);                                         \
        return NULL;                                             \
    }

        LLAMA_METAL_CHECK_BUF(ggml_metal_add_buffer(ctx->ctx_metal, "data", data_ptr, data_size, max_size));

        LLAMA_METAL_CHECK_BUF(ggml_metal_add_buffer(ctx->ctx_metal, "eval", ctx->buf_compute.data, ctx->buf_compute.size, 0));
        LLAMA_METAL_CHECK_BUF(ggml_metal_add_buffer(ctx->ctx_metal, "kv",   ctx->kv_self.buf.data, ctx->kv_self.buf.size, 0));

        LLAMA_METAL_CHECK_BUF(ggml_metal_add_buffer(ctx->ctx_metal, "alloc", ctx->buf_alloc.data, ctx->buf_alloc.size, 0));
#undef LLAMA_METAL_CHECK_BUF
    }
#endif

#ifdef GGML_USE_MPI
    ctx->ctx_mpi = ggml_mpi_init();

    if (ggml_mpi_rank(ctx->ctx_mpi) > 0) {
        // Enter a blocking eval loop with dummy input, letting rank=0 drive the process
        const std::vector<llama_token> tmp(ctx->model.hparams.n_ctx, llama_token_bos());
        while (!llama_eval(ctx, tmp.data(), tmp.size(), 0, 0)) {};
        llama_backend_free();
        exit(1);
    }
#endif

    return ctx;
}

struct llama_context * llama_init_from_file(
                             const char * path_model,
            struct llama_context_params   params) {

    struct llama_model * model = llama_load_model_from_file(path_model, params);
    if (!model) {
        return nullptr;
    }
    struct llama_context * ctx = llama_new_context_with_model(model, params);
    ctx->model_owner = true;
    return ctx;
}

void llama_free(struct llama_context * ctx) {
    delete ctx;
}

int llama_n_vocab(const struct llama_context * ctx) {
    return ctx->model.vocab.id_to_token.size();
}

int llama_n_ctx(const struct llama_context * ctx) {
    return ctx->model.hparams.n_ctx;
}

int llama_n_embd(const struct llama_context * ctx) {
    return ctx->model.hparams.n_embd;
}

int llama_n_vocab_from_model(const struct llama_model * model) {
    return model->vocab.id_to_token.size();
}

int llama_n_ctx_from_model(const struct llama_model * model) {
    return model->hparams.n_ctx;
}

int llama_n_embd_from_model(const struct llama_model * model) {
    return model->hparams.n_embd;
}

int llama_model_quantize(
        const char * fname_inp,
        const char * fname_out,
        const llama_model_quantize_params * params) {
    try {
        llama_model_quantize_internal(fname_inp, fname_out, params);
        return 0;
    } catch (const std::exception & err) {
        LLAMA_LOG_ERROR("%s: failed to quantize: %s\n", __func__, err.what());
        return 1;
    }
}

int llama_apply_lora_from_file(struct llama_context * ctx, const char * path_lora, const char * path_base_model, int n_threads) {
    try {
        return llama_apply_lora_from_file_internal(ctx->model, path_lora, path_base_model, n_threads);
    } catch (const std::exception & err) {
        LLAMA_LOG_ERROR("%s: failed to apply lora adapter: %s\n", __func__, err.what());
        return 1;
    }
}

int llama_model_apply_lora_from_file(const struct llama_model * model, const char * path_lora, const char * path_base_model, int n_threads) {
    try {
        return llama_apply_lora_from_file_internal(*model, path_lora, path_base_model, n_threads);
    } catch (const std::exception & err) {
        LLAMA_LOG_ERROR("%s: failed to apply lora adapter: %s\n", __func__, err.what());
        return 1;
    }
}

int llama_get_kv_cache_token_count(const struct llama_context * ctx) {
    return ctx->kv_self.n;
}

#define LLAMA_MAX_RNG_STATE (64*1024)

void llama_set_rng_seed(struct llama_context * ctx, uint32_t seed) {
    if (seed == LLAMA_DEFAULT_SEED) {
        seed = time(NULL);
    }
    ctx->rng.seed(seed);
}

// Returns the *maximum* size of the state
size_t llama_get_state_size(const struct llama_context * ctx) {
    // we don't know size of rng until we actually serialize it. so reserve more than enough memory for its serialized state.
    // for reference, std::mt19937(1337) serializes to 6701 bytes.
    const size_t s_rng_size        = sizeof(size_t);
    const size_t s_rng             = LLAMA_MAX_RNG_STATE;
    const size_t s_logits_capacity = sizeof(size_t);
    const size_t s_logits_size     = sizeof(size_t);
    const size_t s_logits          = ctx->logits.capacity() * sizeof(float);
    const size_t s_embedding_size  = sizeof(size_t);
    const size_t s_embedding       = ctx->embedding.size() * sizeof(float);
    const size_t s_kv_size         = sizeof(size_t);
    const size_t s_kv_ntok         = sizeof(int);
    const size_t s_kv              = ctx->kv_self.buf.size;

    const size_t s_total = (
        + s_rng_size
        + s_rng
        + s_logits_capacity
        + s_logits_size
        + s_logits
        + s_embedding_size
        + s_embedding
        + s_kv_size
        + s_kv_ntok
        + s_kv
    );

    return s_total;
}

// llama_context_data
struct llama_data_context {
    virtual void write(const void * src, size_t size) = 0;
    virtual size_t get_size_written() = 0;
    virtual ~llama_data_context() = default;
};

struct llama_data_buffer_context : llama_data_context {
    uint8_t * ptr;
    size_t size_written = 0;

    llama_data_buffer_context(uint8_t * p) : ptr(p) {}

    void write(const void * src, size_t size) override {
        memcpy(ptr, src, size);
        ptr += size;
        size_written += size;
    }

    size_t get_size_written() override {
        return size_written;
    }
};

struct llama_data_file_context : llama_data_context {
    llama_file * file;
    size_t size_written = 0;

    llama_data_file_context(llama_file * f) : file(f) {}

    void write(const void * src, size_t size) override {
        file->write_raw(src, size);
        size_written += size;
    }

    size_t get_size_written() override {
        return size_written;
    }
};

/** copy state data into either a buffer or file depending on the passed in context
 *
 * file context:
 * llama_file file("/path", "wb");
 * llama_data_file_context data_ctx(&file);
 * llama_copy_state_data(ctx, &data_ctx);
 *
 * buffer context:
 * std::vector<uint8_t> buf(max_size, 0);
 * llama_data_buffer_context data_ctx(&buf.data());
 * llama_copy_state_data(ctx, &data_ctx);
 *
*/
void llama_copy_state_data_internal(struct llama_context * ctx, llama_data_context * data_ctx) {
    // copy rng
    {
        std::stringstream rng_ss;
        rng_ss << ctx->rng;

        const size_t rng_size = rng_ss.str().size();
        char rng_buf[LLAMA_MAX_RNG_STATE];

        memset(&rng_buf[0], 0, LLAMA_MAX_RNG_STATE);
        memcpy(&rng_buf[0], rng_ss.str().data(), rng_ss.str().size());

        data_ctx->write(&rng_size,   sizeof(rng_size));
        data_ctx->write(&rng_buf[0], LLAMA_MAX_RNG_STATE);
    }

    // copy logits
    {
        const size_t logits_cap  = ctx->logits.capacity();
        const size_t logits_size = ctx->logits.size();

        data_ctx->write(&logits_cap,  sizeof(logits_cap));
        data_ctx->write(&logits_size, sizeof(logits_size));

        if (logits_size) {
            data_ctx->write(ctx->logits.data(), logits_size * sizeof(float));
        }

        // If there is a gap between the size and the capacity, write padding
        size_t padding_size = (logits_cap - logits_size) * sizeof(float);
        if (padding_size > 0) {
            std::vector<uint8_t> padding(padding_size, 0); // Create a buffer filled with zeros
            data_ctx->write(padding.data(), padding_size);
        }
    }

    // copy embeddings
    {
        const size_t embedding_size = ctx->embedding.size();

        data_ctx->write(&embedding_size, sizeof(embedding_size));

        if (embedding_size) {
            data_ctx->write(ctx->embedding.data(), embedding_size * sizeof(float));
        }
    }

    // copy kv cache
    {
        const auto & kv_self = ctx->kv_self;
        const auto & hparams = ctx->model.hparams;
        const int    n_layer = hparams.n_layer;
        const int    n_embd  = hparams.n_embd_gqa();
        const int    n_ctx   = hparams.n_ctx;

        const size_t kv_size = kv_self.buf.size;
        const int    kv_ntok = llama_get_kv_cache_token_count(ctx);

        data_ctx->write(&kv_size, sizeof(kv_size));
        data_ctx->write(&kv_ntok, sizeof(kv_ntok));

        if (kv_size) {
            const size_t elt_size = ggml_element_size(kv_self.k);

            ggml_context * cpy_ctx = ggml_init({ 4096, NULL, /* no_alloc */ true });
            ggml_cgraph gf{};

            ggml_tensor * kout3d = ggml_new_tensor_3d(cpy_ctx, kv_self.k->type, n_embd, kv_ntok, n_layer);
            std::vector<uint8_t> kout3d_data(ggml_nbytes(kout3d), 0);
            kout3d->data = kout3d_data.data();

            ggml_tensor * vout3d = ggml_new_tensor_3d(cpy_ctx, kv_self.v->type, kv_ntok, n_embd, n_layer);
            std::vector<uint8_t> vout3d_data(ggml_nbytes(vout3d), 0);
            vout3d->data = vout3d_data.data();

            ggml_tensor * k3d = ggml_view_3d(cpy_ctx, kv_self.k,
                n_embd, kv_ntok, n_layer,
                elt_size*n_embd, elt_size*n_embd*n_ctx, 0);

            ggml_tensor * v3d = ggml_view_3d(cpy_ctx, kv_self.v,
                kv_ntok, n_embd, n_layer,
                elt_size*n_ctx, elt_size*n_ctx*n_embd, 0);

            ggml_build_forward_expand(&gf, ggml_cpy(cpy_ctx, k3d, kout3d));
            ggml_build_forward_expand(&gf, ggml_cpy(cpy_ctx, v3d, vout3d));
            ggml_graph_compute_helper(ctx->work_buffer, &gf, /*n_threads*/ 1);

            ggml_free(cpy_ctx);

            // our data is now in the kout3d_data and vout3d_data buffers
            // write them to file
            data_ctx->write(kout3d_data.data(), kout3d_data.size());
            data_ctx->write(vout3d_data.data(), vout3d_data.size());
        }
    }
}

size_t llama_copy_state_data(struct llama_context * ctx, uint8_t * dst) {
    llama_data_buffer_context data_ctx(dst);
    llama_copy_state_data_internal(ctx, &data_ctx);

    return data_ctx.get_size_written();
}

// Sets the state reading from the specified source address
size_t llama_set_state_data(struct llama_context * ctx, uint8_t * src) {
    uint8_t * inp = src;

    // set rng
    {
        size_t rng_size;
        char   rng_buf[LLAMA_MAX_RNG_STATE];

        memcpy(&rng_size,   inp, sizeof(rng_size));    inp += sizeof(rng_size);
        memcpy(&rng_buf[0], inp, LLAMA_MAX_RNG_STATE); inp += LLAMA_MAX_RNG_STATE;

        std::stringstream rng_ss;
        rng_ss.str(std::string(&rng_buf[0], rng_size));
        rng_ss >> ctx->rng;

        GGML_ASSERT(rng_ss.fail() == false);
    }

    // set logits
    {
        size_t logits_cap;
        size_t logits_size;

        memcpy(&logits_cap,  inp, sizeof(logits_cap));  inp += sizeof(logits_cap);
        memcpy(&logits_size, inp, sizeof(logits_size)); inp += sizeof(logits_size);

        GGML_ASSERT(ctx->logits.capacity() == logits_cap);

        if (logits_size) {
            ctx->logits.resize(logits_size);
            memcpy(ctx->logits.data(), inp, logits_size * sizeof(float));
        }

        inp += logits_cap * sizeof(float);
    }

    // set embeddings
    {
        size_t embedding_size;

        memcpy(&embedding_size, inp, sizeof(embedding_size)); inp += sizeof(embedding_size);

        GGML_ASSERT(ctx->embedding.capacity() == embedding_size);

        if (embedding_size) {
            memcpy(ctx->embedding.data(), inp, embedding_size * sizeof(float));
            inp += embedding_size * sizeof(float);
        }
    }

    // set kv cache
    {
        const auto & kv_self = ctx->kv_self;
        const auto & hparams = ctx->model.hparams;
        const int    n_layer = hparams.n_layer;
        const int    n_embd  = hparams.n_embd_gqa();
        const int    n_ctx   = hparams.n_ctx;

        size_t kv_size;
        int kv_ntok;

        memcpy(&kv_size, inp, sizeof(kv_size)); inp += sizeof(kv_size);
        memcpy(&kv_ntok, inp, sizeof(kv_ntok)); inp += sizeof(kv_ntok);

        if (kv_size) {
            GGML_ASSERT(kv_self.buf.size == kv_size);

            const size_t elt_size = ggml_element_size(kv_self.k);

            ggml_context * cpy_ctx = ggml_init({ 4096, NULL, /* no_alloc */ true });
            ggml_cgraph gf{};

            ggml_tensor * kin3d = ggml_new_tensor_3d(cpy_ctx, kv_self.k->type, n_embd, kv_ntok, n_layer);
            kin3d->data = (void *) inp;
            inp += ggml_nbytes(kin3d);

            ggml_tensor * vin3d = ggml_new_tensor_3d(cpy_ctx, kv_self.v->type, kv_ntok, n_embd, n_layer);
            vin3d->data = (void *) inp;
            inp += ggml_nbytes(vin3d);

            ggml_tensor * k3d = ggml_view_3d(cpy_ctx, kv_self.k,
                n_embd, kv_ntok, n_layer,
                elt_size*n_embd, elt_size*n_embd*n_ctx, 0);

            ggml_tensor * v3d = ggml_view_3d(cpy_ctx, kv_self.v,
                kv_ntok, n_embd, n_layer,
                elt_size*n_ctx, elt_size*n_ctx*n_embd, 0);

            ggml_build_forward_expand(&gf, ggml_cpy(cpy_ctx, kin3d, k3d));
            ggml_build_forward_expand(&gf, ggml_cpy(cpy_ctx, vin3d, v3d));
            ggml_graph_compute_helper(ctx->work_buffer, &gf, /*n_threads*/ 1);

            ggml_free(cpy_ctx);
        }

        ctx->kv_self.n = kv_ntok;
    }

    const size_t nread    = inp - src;
    const size_t max_size = llama_get_state_size(ctx);

    GGML_ASSERT(nread <= max_size);

    return nread;
}

static bool llama_load_session_file_internal(struct llama_context * ctx, const char * path_session, llama_token * tokens_out, size_t n_token_capacity, size_t * n_token_count_out) {
    llama_file file(path_session, "rb");

    // sanity checks
    {
        const uint32_t magic   = file.read_u32();
        const uint32_t version = file.read_u32();

        if (magic != LLAMA_SESSION_MAGIC || version != LLAMA_SESSION_VERSION) {
            LLAMA_LOG_ERROR("%s : unknown (magic, version) for session file: %08x, %08x\n", __func__, magic, version);
            return false;
        }

        llama_hparams session_hparams;
        file.read_raw(&session_hparams, sizeof(llama_hparams));

        if (session_hparams != ctx->model.hparams) {
            LLAMA_LOG_INFO("%s : model hparams didn't match from session file!\n", __func__);
            return false;
        }
    }

    // load the prompt
    {
        const uint32_t n_token_count = file.read_u32();

        if (n_token_count > n_token_capacity) {
            LLAMA_LOG_ERROR("%s : token count in session file exceeded capacity! %u > %zu\n", __func__, n_token_count, n_token_capacity);
            return false;
        }

        file.read_raw(tokens_out, sizeof(llama_token) * n_token_count);
        *n_token_count_out = n_token_count;
    }

    // restore the context state
    {
        const size_t n_state_size_cur = file.size - file.tell();
        const size_t n_state_size_max = llama_get_state_size(ctx);

        if (n_state_size_cur > n_state_size_max) {
            LLAMA_LOG_ERROR("%s : the state size in session file is too big! max %zu, got %zu\n", __func__, n_state_size_max, n_state_size_cur);
            return false;
        }

        std::vector<uint8_t> state_data(n_state_size_max);
        file.read_raw(state_data.data(), n_state_size_cur);

        llama_set_state_data(ctx, state_data.data());
    }

    return true;
}

bool llama_load_session_file(struct llama_context * ctx, const char * path_session, llama_token * tokens_out, size_t n_token_capacity, size_t * n_token_count_out) {
    try {
        return llama_load_session_file_internal(ctx, path_session, tokens_out, n_token_capacity, n_token_count_out);
    } catch (const std::exception & err) {
        LLAMA_LOG_ERROR("error loading session file: %s\n", err.what());
        return false;
    }
}

bool llama_save_session_file(struct llama_context * ctx, const char * path_session, const llama_token * tokens, size_t n_token_count) {
    llama_file file(path_session, "wb");

    file.write_u32(LLAMA_SESSION_MAGIC);
    file.write_u32(LLAMA_SESSION_VERSION);

    file.write_raw(&ctx->model.hparams, sizeof(llama_hparams));

    // save the prompt
    file.write_u32((uint32_t) n_token_count);
    file.write_raw(tokens, sizeof(llama_token) * n_token_count);

    // save the context state using stream saving
    llama_data_file_context data_ctx(&file);
    llama_copy_state_data_internal(ctx, &data_ctx);

    return true;
}

int llama_eval(
        struct llama_context * ctx,
           const llama_token * tokens,
                         int   n_tokens,
                         int   n_past,
                         int   n_threads) {
    if (!llama_eval_internal(*ctx, tokens, nullptr, n_tokens, n_past, n_threads, nullptr)) {
        LLAMA_LOG_ERROR("%s: failed to eval\n", __func__);
        return 1;
    }

    // get a more accurate load time, upon first eval
    // TODO: fix this
    if (!ctx->has_evaluated_once) {
        ctx->t_load_us = ggml_time_us() - ctx->t_start_us;
        ctx->has_evaluated_once = true;
    }

    return 0;
}

int llama_eval_embd(
            struct llama_context * ctx,
                     const float * embd,
                             int   n_tokens,
                             int   n_past,
                             int   n_threads) {
    if (!llama_eval_internal(*ctx, nullptr, embd, n_tokens, n_past, n_threads, nullptr)) {
        LLAMA_LOG_ERROR("%s: failed to eval\n", __func__);
        return 1;
    }

    // get a more accurate load time, upon first eval
    // TODO: fix this
    if (!ctx->has_evaluated_once) {
        ctx->t_load_us = ggml_time_us() - ctx->t_start_us;
        ctx->has_evaluated_once = true;
    }

    return 0;
}

int llama_eval_export(struct llama_context * ctx, const char * fname) {
    const int n_batch = 1;
    const int n_ctx   = 512 - n_batch;

    const std::vector<llama_token> tmp(n_batch, llama_token_bos());

    if (!llama_eval_internal(*ctx, tmp.data(), nullptr, tmp.size(), n_ctx, 1, fname)) {
        LLAMA_LOG_ERROR("%s: failed to eval\n", __func__);
        return 1;
    }

    return 0;
}

float * llama_get_logits(struct llama_context * ctx) {
    return ctx->logits.data();
}

float * llama_get_embeddings(struct llama_context * ctx) {
    return ctx->embedding.data();
}

int llama_get_vocab(
        const struct llama_context * ctx,
        const char * * strings,
        float  * scores,
        int capacity) {
    return llama_get_vocab_from_model(&ctx->model, strings, scores, capacity);
}

int llama_get_vocab_from_model(
        const struct llama_model * model,
        const char * * strings,
        float  * scores,
        int capacity) {
    int n = std::min(capacity, (int) model->vocab.id_to_token.size());
    for (int i = 0; i<n; ++i) {
        strings[i] = model->vocab.id_to_token[i].tok.c_str();
        scores[i]  = model->vocab.id_to_token[i].score;
    }
    return n;
}

int llama_tokenize(
        struct llama_context * ctx,
                  const char * text,
                 llama_token * tokens,
                         int   n_max_tokens,
                        bool   add_bos) {
    return llama_tokenize_with_model(&ctx->model, text, tokens, n_max_tokens, add_bos);
}

int llama_tokenize_bpe(
        struct llama_context * ctx,
                  const char * text,
                 llama_token * tokens,
                         int   n_max_tokens,
                        bool   add_bos) {
    auto res = llama_tokenize_internal(ctx->model.vocab, text, add_bos, false);

    if (n_max_tokens < (int) res.size()) {
        LLAMA_LOG_ERROR("%s: too many tokens\n", __func__);
        return -((int) res.size());
    }

    for (size_t i = 0; i < res.size(); i++) {
        tokens[i] = res[i];
    }

    return res.size();
}

int llama_tokenize_with_model(
    const struct llama_model * model,
                  const char * text,
                 llama_token * tokens,
                         int   n_max_tokens,
                        bool   add_bos) {
    auto escape = llama_vocab_type(model->vocab) == "spm";
    auto res = llama_tokenize_internal(model->vocab, text, add_bos, escape);

<<<<<<< HEAD
    if (n_max_tokens < (int) res.size()) {
        LLAMA_LOG_ERROR("%s: too many tokens\n", __func__);
        return -((int) res.size());
=======
int llama_n_vocab(const struct llama_context * ctx) {
    return ctx->model.vocab.id_to_token.size();
}

int llama_n_ctx(const struct llama_context * ctx) {
    return ctx->model.hparams.n_ctx;
}

int llama_n_embd(const struct llama_context * ctx) {
    return ctx->model.hparams.n_embd;
}

int llama_model_type(const struct llama_model * model, char * buf, size_t buf_size) {
    return snprintf(buf, buf_size, "LLaMA %s %s", llama_model_type_name(model->type), llama_ftype_name(model->hparams.ftype));
}

int llama_get_vocab_from_model(
        const struct llama_model * model,
        const char * * strings,
        float  * scores,
        int capacity) {
    int n = std::min(capacity, (int) model->vocab.id_to_token.size());
    for (int i = 0; i<n; ++i) {
        strings[i] = model->vocab.id_to_token[i].tok.c_str();
        scores[i]  = model->vocab.id_to_token[i].score;
>>>>>>> 097e121e
    }

    for (size_t i = 0; i < res.size(); i++) {
        tokens[i] = res[i];
    }

    return res.size();
}

int llama_token_to_str(const struct llama_context * ctx, llama_token token, char * buf, int length) {
    return llama_token_to_str_with_model(&ctx->model, token, buf, length);
}

int llama_token_to_str_bpe(const struct llama_context * ctx, llama_token token, char * buf, int length) {
    if (0 <= token && token < llama_n_vocab_from_model(&ctx->model)) {
        std::string result = ctx->model.vocab.id_to_token[token].tok;
        if (length < (int) result.length()) {
            return -result.length();
        }
        memcpy(buf, result.c_str(), result.length());
        return result.length();
    }
    return 0;
}

// does not write null-terminator to str
int llama_token_to_str_with_model(const struct llama_model * model, llama_token token, char * buf, int length) {
    if (0 <= token && token < llama_n_vocab_from_model(model)) {
        if (llama_is_normal_token(model->vocab, token)) {
            std::string result = model->vocab.id_to_token[token].tok;
            if (llama_vocab_type(model->vocab) == "spm") {
                result = llama_unescape_whitespace(result);
            }
            if (length < (int) result.length()) {
                return -result.length();
            }
            memcpy(buf, result.c_str(), result.length());
            return result.length();
        } else if (llama_is_unknown_token(model->vocab, token)) { // NOLINT
            if (length < 3) {
                return -3;
            }
            buf[0] = '\xe2';
            buf[1] = '\x96';
            buf[2] = '\x85';
            return 3;
        } else if (llama_is_control_token(model->vocab, token)) {
            ;
        } else if (llama_is_byte_token(model->vocab, token)) {
            if (length < 1) {
                return -1;
            }
            buf[0] = llama_byte_to_char(model->vocab, token);
            return 1;
        }
    }
    return 0;
}

llama_token llama_token_bos(void) {
    return 1;
}

llama_token llama_token_eos(void) {
    return 2;
}

llama_token llama_token_nl(void) {
    return 13;
}

struct llama_timings llama_get_timings(struct llama_context * ctx) {
    struct llama_timings result = {
        /*.t_start_ms  =*/ 1e-3 * ctx->t_start_us,
        /*.t_end_ms    =*/ 1.00 * ggml_time_ms(),
        /*.t_load_ms   =*/ 1e-3 * ctx->t_load_us,
        /*.t_sample_ms =*/ 1e-3 * ctx->t_sample_us,
        /*.t_p_eval_ms =*/ 1e-3 * ctx->t_p_eval_us,
        /*.t_eval_ms   =*/ 1e-3 * ctx->t_eval_us,

        /*.n_sample =*/ std::max(1, ctx->n_sample),
        /*.n_p_eval =*/ std::max(1, ctx->n_p_eval),
        /*.n_eval   =*/ std::max(1, ctx->n_eval),
    };

    return result;
}

void llama_print_timings(struct llama_context * ctx) {
    const llama_timings timings = llama_get_timings(ctx);

    LLAMA_LOG_INFO("\n");
    LLAMA_LOG_INFO("%s:        load time = %8.2f ms\n", __func__, timings.t_load_ms);
    LLAMA_LOG_INFO("%s:      sample time = %8.2f ms / %5d runs   (%8.2f ms per token, %8.2f tokens per second)\n",
            __func__, timings.t_sample_ms, timings.n_sample, timings.t_sample_ms / timings.n_sample, 1e3 / timings.t_sample_ms * timings.n_sample);
    LLAMA_LOG_INFO("%s: prompt eval time = %8.2f ms / %5d tokens (%8.2f ms per token, %8.2f tokens per second)\n",
            __func__, timings.t_p_eval_ms, timings.n_p_eval, timings.t_p_eval_ms / timings.n_p_eval, 1e3 / timings.t_p_eval_ms * timings.n_p_eval);
    LLAMA_LOG_INFO("%s:        eval time = %8.2f ms / %5d runs   (%8.2f ms per token, %8.2f tokens per second)\n",
            __func__, timings.t_eval_ms, timings.n_eval, timings.t_eval_ms / timings.n_eval, 1e3 / timings.t_eval_ms * timings.n_eval);
    LLAMA_LOG_INFO("%s:       total time = %8.2f ms\n", __func__, (timings.t_end_ms - timings.t_start_ms));
}

void llama_reset_timings(struct llama_context * ctx) {
    ctx->t_start_us = ggml_time_us();
    ctx->t_sample_us = ctx->n_sample = 0;
    ctx->t_eval_us   = ctx->n_eval   = 0;
    ctx->t_p_eval_us = ctx->n_p_eval = 0;
}

const char * llama_print_system_info(void) {
    static std::string s;

    s  = "";
    s += "AVX = "         + std::to_string(ggml_cpu_has_avx())         + " | ";
    s += "AVX2 = "        + std::to_string(ggml_cpu_has_avx2())        + " | ";
    s += "AVX512 = "      + std::to_string(ggml_cpu_has_avx512())      + " | ";
    s += "AVX512_VBMI = " + std::to_string(ggml_cpu_has_avx512_vbmi()) + " | ";
    s += "AVX512_VNNI = " + std::to_string(ggml_cpu_has_avx512_vnni()) + " | ";
    s += "FMA = "         + std::to_string(ggml_cpu_has_fma())         + " | ";
    s += "NEON = "        + std::to_string(ggml_cpu_has_neon())        + " | ";
    s += "ARM_FMA = "     + std::to_string(ggml_cpu_has_arm_fma())     + " | ";
    s += "F16C = "        + std::to_string(ggml_cpu_has_f16c())        + " | ";
    s += "FP16_VA = "     + std::to_string(ggml_cpu_has_fp16_va())     + " | ";
    s += "WASM_SIMD = "   + std::to_string(ggml_cpu_has_wasm_simd())   + " | ";
    s += "BLAS = "        + std::to_string(ggml_cpu_has_blas())        + " | ";
    s += "SSE3 = "        + std::to_string(ggml_cpu_has_sse3())        + " | ";
    s += "VSX = "         + std::to_string(ggml_cpu_has_vsx())         + " | ";

    return s.c_str();
}


std::vector<llama_token> llama_tokenize(
        struct llama_context * ctx,
           const std::string & text,
                        bool   add_bos) {
    // upper limit for the number of tokens
    int n_tokens = text.length() + add_bos;
    std::vector<llama_token> result(n_tokens);
    n_tokens = llama_tokenize(ctx, text.c_str(), result.data(), result.size(), add_bos);
    if (n_tokens < 0) {
        result.resize(-n_tokens);
        int check = llama_tokenize(ctx, text.c_str(), result.data(), result.size(), add_bos);
        assert(check == -n_tokens);
        GGML_UNUSED(check);
    } else {
        result.resize(n_tokens);
    }
    return result;
}

std::vector<llama_token> llama_tokenize_bpe(
        struct llama_context * ctx,
           const std::string & text,
                        bool   add_bos) {
    int length = text.length() + add_bos;
    std::vector<llama_token> result(length);
    length = llama_tokenize_bpe(ctx, text.c_str(), result.data(), result.size(), add_bos);
    if (length < 0) {
        result.resize(-length);
        int check = llama_tokenize_bpe(ctx, text.c_str(), result.data(), result.size(), add_bos);
        assert(check == -length);
        GGML_UNUSED(check);
    } else {
        result.resize(length);
    }
    return result;
}

std::string llama_token_to_str(const struct llama_context * ctx, llama_token token) {
    std::vector<char> result(8, 0);
    const int length = llama_token_to_str(ctx, token, result.data(), result.size());
    if (length < 0) {
        result.resize(-length);
        int check = llama_token_to_str(ctx, token, result.data(), result.size());
        GGML_ASSERT(check == -length);
    } else {
        result.resize(length);
    }

    return std::string(result.data(), result.size());
}

std::string llama_token_to_str_bpe(const struct llama_context * ctx, llama_token token) {
    std::vector<char> result(8, 0);
    const int length = llama_token_to_str_bpe(ctx, token, result.data(), result.size());
    if (length < 0) {
        result.resize(-length);
        const int check = llama_token_to_str_bpe(ctx, token, result.data(), result.size());
        GGML_ASSERT(check == -length);
    } else {
        result.resize(length);
    }

    return std::string(result.data(), result.size());
}


// For internal test use
const std::vector<std::pair<std::string, struct ggml_tensor *>>& llama_internal_get_tensor_map(struct llama_context * ctx) {
    return ctx->model.tensors_by_name;
}

void llama_log_set(llama_log_callback log_callback, void * user_data) {
    g_state.log_callback = log_callback ? log_callback : llama_log_callback_default;
    g_state.log_callback_user_data = user_data;
}

#if defined(_MSC_VER) && !defined(vsnprintf)
#define vsnprintf _vsnprintf
#endif

static void llama_log_internal_v(llama_log_level level, const char * format, va_list args) {
    va_list args_copy;
    va_copy(args_copy, args);
    char buffer[128];
    int len = vsnprintf(buffer, 128, format, args);
    if (len < 128) {
        g_state.log_callback(level, buffer, g_state.log_callback_user_data);
    } else {
        char* buffer2 = new char[len+1];
        vsnprintf(buffer2, len+1, format, args_copy);
        buffer2[len] = 0;
        g_state.log_callback(level, buffer2, g_state.log_callback_user_data);
        delete[] buffer2;
    }
    va_end(args_copy);
}

static void llama_log_internal(llama_log_level level, const char * format, ...) {
    va_list args;
    va_start(args, format);
    llama_log_internal_v(level, format, args);
    va_end(args);
}

static void llama_log_callback_default(llama_log_level level, const char * text, void * user_data) {
    (void) level;
    (void) user_data;
    fputs(text, stderr);
    fflush(stderr);
}<|MERGE_RESOLUTION|>--- conflicted
+++ resolved
@@ -579,7 +579,6 @@
 // memory sizes (calculated for n_batch == 512)
 //
 
-<<<<<<< HEAD
 // computed for n_ctx == 2048
 // TODO: dynamically determine these sizes
 //       needs modifications in ggml
@@ -598,10 +597,7 @@
 static const size_t kB = 1024;
 static const size_t MB = 1024*1024;
 
-static const std::map<e_model, size_t> & MEM_REQ_SCRATCH0(int n_ctx)
-=======
 static std::map<e_model, size_t> MEM_REQ_SCRATCH0(int n_ctx)
->>>>>>> 097e121e
 {
     std::map<e_model, size_t> k_sizes = {
         { MODEL_3B,   ((size_t) n_ctx / 16ull +  92ull) * MB },
@@ -781,7 +777,8 @@
 };
 
 struct llama_model {
-    e_model type = MODEL_UNKNOWN;
+    e_model     type  = MODEL_UNKNOWN;
+    llama_ftype ftype = LLAMA_FTYPE_ALL_F32;
 
     llama_hparams hparams;
     llama_vocab   vocab;
@@ -1031,7 +1028,8 @@
     bool use_mmap = false;
 
     llama_file file;
-    llama_file_version file_version;
+    llama_ftype ftype;
+    llama_file_version fver;
 
     std::unique_ptr<llama_mmap> mapping;
 
@@ -1052,7 +1050,7 @@
         n_kv      = gguf_get_n_kv(ctx_gguf);
         n_tensors = gguf_get_n_tensors(ctx_gguf);
 
-        file_version = (enum llama_file_version) gguf_get_version(ctx_gguf);
+        fver = (enum llama_file_version) gguf_get_version(ctx_gguf);
 
         for (int i = 0; i < n_tensors; i++) {
             const char * name = gguf_get_tensor_name(ctx_gguf, i);
@@ -1060,13 +1058,16 @@
             n_elements += ggml_nelements(t);
         }
 
-        // print meta data
+        LLAMA_LOG_INFO("%s: loaded meta data with %d key-value pairs and %d tensors from %s (version %s)\n",
+                __func__, n_kv, n_tensors, fname.c_str(), llama_file_version_name(fver));
+
+        // determine file type based on the number of tensors for each quantization and print meta data
         // TODO: make optional
         {
-            LLAMA_LOG_INFO("%s: loaded meta data with %d key-value pairs and %d tensors from %s (version %s)\n",
-                    __func__, n_kv, n_tensors, fname.c_str(), llama_file_version_name(file_version));
-
             std::map<enum ggml_type, uint32_t> n_type;
+
+            uint32_t n_type_max = 0;
+            enum ggml_type type_max = GGML_TYPE_F32;
 
             for (int i = 0; i < n_tensors; i++) {
                 const char * name = gguf_get_tensor_name(ctx_gguf, i);
@@ -1074,7 +1075,32 @@
 
                 n_type[meta->type]++;
 
+                if (n_type_max < n_type[meta->type]) {
+                    n_type_max = n_type[meta->type];
+                    type_max   = meta->type;
+                }
+
                 LLAMA_LOG_INFO("%s: - tensor %4d: %32s %-8s [ %s ]\n", __func__, i, name, ggml_type_name(meta->type), llama_format_tensor_shape(meta).c_str());
+            }
+
+            switch (type_max) {
+                case GGML_TYPE_F32:  ftype = LLAMA_FTYPE_ALL_F32;       break;
+                case GGML_TYPE_F16:  ftype = LLAMA_FTYPE_MOSTLY_F16;    break;
+                case GGML_TYPE_Q4_0: ftype = LLAMA_FTYPE_MOSTLY_Q4_0;   break;
+                case GGML_TYPE_Q4_1: ftype = LLAMA_FTYPE_MOSTLY_Q4_1;   break;
+                case GGML_TYPE_Q5_0: ftype = LLAMA_FTYPE_MOSTLY_Q5_0;   break;
+                case GGML_TYPE_Q5_1: ftype = LLAMA_FTYPE_MOSTLY_Q5_1;   break;
+                case GGML_TYPE_Q8_0: ftype = LLAMA_FTYPE_MOSTLY_Q8_0;   break;
+                case GGML_TYPE_Q2_K: ftype = LLAMA_FTYPE_MOSTLY_Q2_K;   break;
+                case GGML_TYPE_Q3_K: ftype = LLAMA_FTYPE_MOSTLY_Q3_K_M; break;
+                case GGML_TYPE_Q4_K: ftype = LLAMA_FTYPE_MOSTLY_Q4_K_M; break;
+                case GGML_TYPE_Q5_K: ftype = LLAMA_FTYPE_MOSTLY_Q5_K_M; break;
+                case GGML_TYPE_Q6_K: ftype = LLAMA_FTYPE_MOSTLY_Q6_K;   break;
+                default:
+                     {
+                         LLAMA_LOG_WARN("%s: unknown type %s\n", __func__, ggml_type_name(type_max));
+                         ftype = LLAMA_FTYPE_ALL_F32;
+                     } break;
             }
 
             for (int i = 0; i < n_kv; i++) {
@@ -1279,7 +1305,7 @@
 // load LLaMA models
 //
 
-static const char * llama_ftype_name(enum llama_ftype ftype) {
+const char * llama_model_ftype_name(enum llama_ftype ftype) {
     switch (ftype) {
         case LLAMA_FTYPE_ALL_F32:     return "all F32";
         case LLAMA_FTYPE_MOSTLY_F16:  return "mostly F16";
@@ -1407,108 +1433,15 @@
                 } break;
         }
 
-<<<<<<< HEAD
+        model.ftype = ml->ftype;
+
         hparams.n_ctx = n_ctx;
-=======
-struct llama_context_params llama_context_default_params() {
-    struct llama_context_params result = {
-        /*.seed                        =*/ LLAMA_DEFAULT_SEED,
-        /*.n_ctx                       =*/ 512,
-        /*.n_batch                     =*/ 512,
-        /*.n_gqa                       =*/ 1,
-        /*.rms_norm_eps                =*/ LLAMA_DEFAULT_RMS_EPS,
-        /*.gpu_layers                  =*/ 0,
-        /*.main_gpu                    =*/ 0,
-        /*.tensor_split                =*/ nullptr,
-        /*.rope_freq_base              =*/ 10000.0f,
-        /*.rope_freq_scale             =*/ 1.0f,
-        /*.progress_callback           =*/ nullptr,
-        /*.progress_callback_user_data =*/ nullptr,
-        /*.low_vram                    =*/ false,
-        /*.mul_mat_q                   =*/ false,
-        /*.f16_kv                      =*/ true,
-        /*.logits_all                  =*/ false,
-        /*.vocab_only                  =*/ false,
-        /*.use_mmap                    =*/ true,
-        /*.use_mlock                   =*/ false,
-        /*.embedding                   =*/ false,
-    };
-
-    return result;
-}
-
-struct llama_model_quantize_params llama_model_quantize_default_params() {
-    struct llama_model_quantize_params result = {
-        /*.nthread                     =*/ 0,
-        /*.ftype                       =*/ LLAMA_FTYPE_MOSTLY_Q5_1,
-        /*.allow_requantize            =*/ false,
-        /*.quantize_output_tensor      =*/ true,
-    };
-
-    return result;
-}
-
-int llama_max_devices() {
-    return LLAMA_MAX_DEVICES;
-}
-
-bool llama_mmap_supported() {
-    return llama_mmap::SUPPORTED;
-}
-
-bool llama_mlock_supported() {
-    return llama_mlock::SUPPORTED;
-}
-
-void llama_backend_init(bool numa) {
-    ggml_time_init();
-
-    // needed to initialize f16 tables
-    {
-        struct ggml_init_params params = { 0, NULL, false };
-        struct ggml_context * ctx = ggml_init(params);
-        ggml_free(ctx);
-    }
-
-    if (numa) {
-        ggml_numa_init();
-    }
-
-#ifdef GGML_USE_MPI
-    ggml_mpi_backend_init();
-#endif
-}
-
-void llama_backend_free() {
-#ifdef GGML_USE_MPI
-    ggml_mpi_backend_free();
-#endif
-}
-
-int64_t llama_time_us() {
-    return ggml_time_us();
-}
-
-//
-// model loading
-//
-
-static const char * llama_file_version_name(llama_file_version version) {
-    switch (version) {
-        case LLAMA_FILE_VERSION_GGML: return "'ggml' (old version with low tokenizer quality and no mmap support)";
-        case LLAMA_FILE_VERSION_GGMF_V1: return "ggmf v1 (old version with no mmap support)";
-        case LLAMA_FILE_VERSION_GGJT_V1: return "ggjt v1 (pre #1405)";
-        case LLAMA_FILE_VERSION_GGJT_V2: return "ggjt v2 (pre #1508)";
-        case LLAMA_FILE_VERSION_GGJT_V3: return "ggjt v3 (latest)";
-    }
->>>>>>> 097e121e
 
         // LLaMAv2
         // TODO: probably not needed
         {
             const auto n_gqa = hparams.n_gqa();
 
-<<<<<<< HEAD
             if (model.type == e_model::MODEL_65B && n_gqa == 8) {
                 LLAMA_LOG_WARN("%s: assuming 70B model based on GQA == %d\n", __func__, n_gqa);
                 model.type = e_model::MODEL_70B;
@@ -1517,42 +1450,6 @@
 
         hparams.rope_freq_base  = rope_freq_base;
         hparams.rope_freq_scale = rope_freq_scale;
-=======
-const char * llama_ftype_name(enum llama_ftype ftype) {
-    switch (ftype) {
-        case LLAMA_FTYPE_ALL_F32:     return "all F32";
-        case LLAMA_FTYPE_MOSTLY_F16:  return "mostly F16";
-        case LLAMA_FTYPE_MOSTLY_Q4_0: return "mostly Q4_0";
-        case LLAMA_FTYPE_MOSTLY_Q4_1: return "mostly Q4_1";
-        case LLAMA_FTYPE_MOSTLY_Q4_1_SOME_F16:
-                                      return "mostly Q4_1, some F16";
-        case LLAMA_FTYPE_MOSTLY_Q5_0: return "mostly Q5_0";
-        case LLAMA_FTYPE_MOSTLY_Q5_1: return "mostly Q5_1";
-        case LLAMA_FTYPE_MOSTLY_Q8_0: return "mostly Q8_0";
-        // K-quants
-        case LLAMA_FTYPE_MOSTLY_Q2_K: return "mostly Q2_K";
-        case LLAMA_FTYPE_MOSTLY_Q3_K_S: return "mostly Q3_K - Small";
-        case LLAMA_FTYPE_MOSTLY_Q3_K_M: return "mostly Q3_K - Medium";
-        case LLAMA_FTYPE_MOSTLY_Q3_K_L: return "mostly Q3_K - Large";
-        case LLAMA_FTYPE_MOSTLY_Q4_K_S: return "mostly Q4_K - Small";
-        case LLAMA_FTYPE_MOSTLY_Q4_K_M: return "mostly Q4_K - Medium";
-        case LLAMA_FTYPE_MOSTLY_Q5_K_S: return "mostly Q5_K - Small";
-        case LLAMA_FTYPE_MOSTLY_Q5_K_M: return "mostly Q5_K - Medium";
-        case LLAMA_FTYPE_MOSTLY_Q6_K: return "mostly Q6_K";
-        default:                      return "unknown, may not work";
-    }
-}
-
-static const char * llama_model_type_name(e_model type) {
-    switch (type) {
-        case MODEL_3B: return "3B";
-        case MODEL_7B: return "7B";
-        case MODEL_13B: return "13B";
-        case MODEL_30B: return "30B";
-        case MODEL_65B: return "65B";
-        case MODEL_70B: return "70B";
-        default: LLAMA_ASSERT(false);
->>>>>>> 097e121e
     }
 
     // read vocab
@@ -1591,7 +1488,7 @@
 
     {
         // hparams
-        LLAMA_LOG_INFO("%s: format       = %s\n",     __func__, llama_file_version_name(ml->file_version));
+        LLAMA_LOG_INFO("%s: format       = %s\n",     __func__, llama_file_version_name(ml->fver));
         LLAMA_LOG_INFO("%s: arch         = %s\n",     __func__, general_arch.c_str());
         LLAMA_LOG_INFO("%s: n_vocab      = %u\n",     __func__, hparams.n_vocab);
         LLAMA_LOG_INFO("%s: n_ctx_train  = %u\n",     __func__, hparams.n_ctx_train);
@@ -1607,6 +1504,7 @@
         LLAMA_LOG_INFO("%s: freq_base    = %.1f\n",   __func__, hparams.rope_freq_base);
         LLAMA_LOG_INFO("%s: freq_scale   = %g\n",     __func__, hparams.rope_freq_scale);
         LLAMA_LOG_INFO("%s: model type   = %s\n",     __func__, llama_model_type_name(model.type));
+        LLAMA_LOG_INFO("%s: model ftype  = %s\n",     __func__, llama_model_ftype_name(model.ftype));
         LLAMA_LOG_INFO("%s: model size   = %.2f B\n", __func__, ml->n_elements*1e-9);
 
         // general kv
@@ -2277,12 +2175,12 @@
 
     GGML_ASSERT((!tokens && embd) || (tokens && !embd)); // NOLINT
 
-    LLAMA_ASSERT(n_tokens > 0);
-    LLAMA_ASSERT(n_past >= 0);
-    LLAMA_ASSERT(n_threads > 0);
+    GGML_ASSERT(n_tokens > 0);
+    GGML_ASSERT(n_past >= 0);
+    GGML_ASSERT(n_threads > 0);
     // TODO: keep the values of n_batch and n_ctx
-    // LLAMA_ASSERT(n_tokens <= n_batch);
-    // LLAMA_ASSERT(n_past + n_tokens <= n_ctx);
+    // GGML_ASSERT(n_tokens <= n_batch);
+    // GGML_ASSERT(n_past + n_tokens <= n_ctx);
 
     const int64_t t_start_us = ggml_time_us();
 
@@ -5057,6 +4955,10 @@
     return llama_get_vocab_from_model(&ctx->model, strings, scores, capacity);
 }
 
+int llama_model_type(const struct llama_model * model, char * buf, size_t buf_size) {
+    return snprintf(buf, buf_size, "LLaMA %s %s", llama_model_type_name(model->type), llama_model_ftype_name(model->ftype));
+}
+
 int llama_get_vocab_from_model(
         const struct llama_model * model,
         const char * * strings,
@@ -5108,37 +5010,9 @@
     auto escape = llama_vocab_type(model->vocab) == "spm";
     auto res = llama_tokenize_internal(model->vocab, text, add_bos, escape);
 
-<<<<<<< HEAD
     if (n_max_tokens < (int) res.size()) {
         LLAMA_LOG_ERROR("%s: too many tokens\n", __func__);
         return -((int) res.size());
-=======
-int llama_n_vocab(const struct llama_context * ctx) {
-    return ctx->model.vocab.id_to_token.size();
-}
-
-int llama_n_ctx(const struct llama_context * ctx) {
-    return ctx->model.hparams.n_ctx;
-}
-
-int llama_n_embd(const struct llama_context * ctx) {
-    return ctx->model.hparams.n_embd;
-}
-
-int llama_model_type(const struct llama_model * model, char * buf, size_t buf_size) {
-    return snprintf(buf, buf_size, "LLaMA %s %s", llama_model_type_name(model->type), llama_ftype_name(model->hparams.ftype));
-}
-
-int llama_get_vocab_from_model(
-        const struct llama_model * model,
-        const char * * strings,
-        float  * scores,
-        int capacity) {
-    int n = std::min(capacity, (int) model->vocab.id_to_token.size());
-    for (int i = 0; i<n; ++i) {
-        strings[i] = model->vocab.id_to_token[i].tok.c_str();
-        scores[i]  = model->vocab.id_to_token[i].score;
->>>>>>> 097e121e
     }
 
     for (size_t i = 0; i < res.size(); i++) {
